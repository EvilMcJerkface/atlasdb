--- conflicted
+++ resolved
@@ -153,13 +153,9 @@
             "locked": "3.0.1",
             "transitive": [
                 "com.palantir.atlasdb:atlasdb-commons",
-<<<<<<< HEAD
                 "com.palantir.remoting-api:errors",
                 "com.palantir.remoting3:jaxrs-clients",
                 "com.palantir.remoting3:refresh-utils"
-=======
-                "com.palantir.remoting-api:errors"
->>>>>>> f236d3b8
             ]
         },
         "com.google.guava:guava": {
@@ -421,10 +417,7 @@
         "com.palantir.remoting-api:service-config": {
             "locked": "1.4.0",
             "transitive": [
-<<<<<<< HEAD
-=======
                 "com.palantir.atlasdb:atlasdb-dbkvs",
->>>>>>> f236d3b8
                 "com.palantir.atlasdb:atlasdb-feign",
                 "com.palantir.remoting3:http-clients"
             ]
@@ -482,10 +475,7 @@
         "com.palantir.remoting3:jaxrs-clients": {
             "locked": "3.5.1",
             "transitive": [
-<<<<<<< HEAD
-                "com.palantir.atlasdb:atlasdb-api",
-=======
->>>>>>> f236d3b8
+                "com.palantir.atlasdb:atlasdb-api",
                 "com.palantir.atlasdb:qos-service-api"
             ]
         },
@@ -562,11 +552,7 @@
             ]
         },
         "com.palantir.tritium:tritium-api": {
-<<<<<<< HEAD
-            "locked": "0.8.4",
-=======
             "locked": "0.9.0",
->>>>>>> f236d3b8
             "transitive": [
                 "com.palantir.tritium:tritium-core",
                 "com.palantir.tritium:tritium-lib",
@@ -576,11 +562,7 @@
             ]
         },
         "com.palantir.tritium:tritium-core": {
-<<<<<<< HEAD
-            "locked": "0.8.4",
-=======
             "locked": "0.9.0",
->>>>>>> f236d3b8
             "transitive": [
                 "com.palantir.tritium:tritium-lib",
                 "com.palantir.tritium:tritium-metrics",
@@ -589,63 +571,39 @@
             ]
         },
         "com.palantir.tritium:tritium-lib": {
-<<<<<<< HEAD
-            "locked": "0.8.4",
-=======
             "locked": "0.9.0",
->>>>>>> f236d3b8
             "transitive": [
                 "com.palantir.atlasdb:atlasdb-client",
                 "com.palantir.atlasdb:atlasdb-tests-shared"
             ]
         },
         "com.palantir.tritium:tritium-metrics": {
-<<<<<<< HEAD
-            "locked": "0.8.4",
-=======
             "locked": "0.9.0",
->>>>>>> f236d3b8
             "transitive": [
                 "com.palantir.atlasdb:atlasdb-client",
                 "com.palantir.tritium:tritium-lib"
             ]
         },
         "com.palantir.tritium:tritium-proxy": {
-<<<<<<< HEAD
-            "locked": "0.8.4",
-=======
             "locked": "0.9.0",
->>>>>>> f236d3b8
             "transitive": [
                 "com.palantir.tritium:tritium-lib"
             ]
         },
         "com.palantir.tritium:tritium-registry": {
-<<<<<<< HEAD
-            "locked": "0.8.4",
-=======
             "locked": "0.9.0",
->>>>>>> f236d3b8
             "transitive": [
                 "com.palantir.atlasdb:atlasdb-client"
             ]
         },
         "com.palantir.tritium:tritium-slf4j": {
-<<<<<<< HEAD
-            "locked": "0.8.4",
-=======
             "locked": "0.9.0",
->>>>>>> f236d3b8
             "transitive": [
                 "com.palantir.tritium:tritium-lib"
             ]
         },
         "com.palantir.tritium:tritium-tracing": {
-<<<<<<< HEAD
-            "locked": "0.8.4",
-=======
             "locked": "0.9.0",
->>>>>>> f236d3b8
             "transitive": [
                 "com.palantir.tritium:tritium-lib"
             ]
@@ -1019,13 +977,9 @@
             "locked": "3.0.1",
             "transitive": [
                 "com.palantir.atlasdb:atlasdb-commons",
-<<<<<<< HEAD
                 "com.palantir.remoting-api:errors",
                 "com.palantir.remoting3:jaxrs-clients",
                 "com.palantir.remoting3:refresh-utils"
-=======
-                "com.palantir.remoting-api:errors"
->>>>>>> f236d3b8
             ]
         },
         "com.google.guava:guava": {
@@ -1287,10 +1241,7 @@
         "com.palantir.remoting-api:service-config": {
             "locked": "1.4.0",
             "transitive": [
-<<<<<<< HEAD
-=======
                 "com.palantir.atlasdb:atlasdb-dbkvs",
->>>>>>> f236d3b8
                 "com.palantir.atlasdb:atlasdb-feign",
                 "com.palantir.remoting3:http-clients"
             ]
@@ -1348,10 +1299,7 @@
         "com.palantir.remoting3:jaxrs-clients": {
             "locked": "3.5.1",
             "transitive": [
-<<<<<<< HEAD
-                "com.palantir.atlasdb:atlasdb-api",
-=======
->>>>>>> f236d3b8
+                "com.palantir.atlasdb:atlasdb-api",
                 "com.palantir.atlasdb:qos-service-api"
             ]
         },
@@ -1428,11 +1376,7 @@
             ]
         },
         "com.palantir.tritium:tritium-api": {
-<<<<<<< HEAD
-            "locked": "0.8.4",
-=======
             "locked": "0.9.0",
->>>>>>> f236d3b8
             "transitive": [
                 "com.palantir.tritium:tritium-core",
                 "com.palantir.tritium:tritium-lib",
@@ -1442,11 +1386,7 @@
             ]
         },
         "com.palantir.tritium:tritium-core": {
-<<<<<<< HEAD
-            "locked": "0.8.4",
-=======
             "locked": "0.9.0",
->>>>>>> f236d3b8
             "transitive": [
                 "com.palantir.tritium:tritium-lib",
                 "com.palantir.tritium:tritium-metrics",
@@ -1455,63 +1395,39 @@
             ]
         },
         "com.palantir.tritium:tritium-lib": {
-<<<<<<< HEAD
-            "locked": "0.8.4",
-=======
             "locked": "0.9.0",
->>>>>>> f236d3b8
             "transitive": [
                 "com.palantir.atlasdb:atlasdb-client",
                 "com.palantir.atlasdb:atlasdb-tests-shared"
             ]
         },
         "com.palantir.tritium:tritium-metrics": {
-<<<<<<< HEAD
-            "locked": "0.8.4",
-=======
             "locked": "0.9.0",
->>>>>>> f236d3b8
             "transitive": [
                 "com.palantir.atlasdb:atlasdb-client",
                 "com.palantir.tritium:tritium-lib"
             ]
         },
         "com.palantir.tritium:tritium-proxy": {
-<<<<<<< HEAD
-            "locked": "0.8.4",
-=======
             "locked": "0.9.0",
->>>>>>> f236d3b8
             "transitive": [
                 "com.palantir.tritium:tritium-lib"
             ]
         },
         "com.palantir.tritium:tritium-registry": {
-<<<<<<< HEAD
-            "locked": "0.8.4",
-=======
             "locked": "0.9.0",
->>>>>>> f236d3b8
             "transitive": [
                 "com.palantir.atlasdb:atlasdb-client"
             ]
         },
         "com.palantir.tritium:tritium-slf4j": {
-<<<<<<< HEAD
-            "locked": "0.8.4",
-=======
             "locked": "0.9.0",
->>>>>>> f236d3b8
             "transitive": [
                 "com.palantir.tritium:tritium-lib"
             ]
         },
         "com.palantir.tritium:tritium-tracing": {
-<<<<<<< HEAD
-            "locked": "0.8.4",
-=======
             "locked": "0.9.0",
->>>>>>> f236d3b8
             "transitive": [
                 "com.palantir.tritium:tritium-lib"
             ]
