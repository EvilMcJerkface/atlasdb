/**
 * Copyright 2015 Palantir Technologies
 *
 * Licensed under the BSD-3 License (the "License");
 * you may not use this file except in compliance with the License.
 * You may obtain a copy of the License at
 *
 * http://opensource.org/licenses/BSD-3-Clause
 *
 * Unless required by applicable law or agreed to in writing, software
 * distributed under the License is distributed on an "AS IS" BASIS,
 * WITHOUT WARRANTIES OR CONDITIONS OF ANY KIND, either express or implied.
 * See the License for the specific language governing permissions and
 * limitations under the License.
 */
package com.palantir.atlasdb.transaction.impl;

import java.nio.ByteBuffer;
import java.util.Collections;
import java.util.List;
import java.util.Map;
import java.util.Map.Entry;
import java.util.NavigableMap;
import java.util.Set;
import java.util.SortedMap;
import java.util.concurrent.ConcurrentMap;
import java.util.concurrent.ConcurrentNavigableMap;
import java.util.concurrent.ConcurrentSkipListMap;

import org.apache.commons.lang3.Validate;
import org.slf4j.Logger;
import org.slf4j.LoggerFactory;

import com.google.common.base.Functions;
import com.google.common.base.Predicate;
import com.google.common.base.Predicates;
import com.google.common.base.Supplier;
import com.google.common.base.Suppliers;
import com.google.common.collect.ImmutableList;
import com.google.common.collect.ImmutableMap;
import com.google.common.collect.ImmutableSet;
import com.google.common.collect.Iterables;
import com.google.common.collect.Lists;
import com.google.common.collect.Maps;
import com.google.common.collect.Multimap;
import com.google.common.collect.Multimaps;
import com.google.common.collect.Sets;
import com.google.common.primitives.UnsignedBytes;
import com.palantir.atlasdb.cleaner.Cleaner;
import com.palantir.atlasdb.cleaner.NoOpCleaner;
import com.palantir.atlasdb.encoding.PtBytes;
import com.palantir.atlasdb.keyvalue.api.BatchColumnRangeSelection;
import com.palantir.atlasdb.keyvalue.api.Cell;
import com.palantir.atlasdb.keyvalue.api.ColumnSelection;
import com.palantir.atlasdb.keyvalue.api.KeyValueService;
import com.palantir.atlasdb.keyvalue.api.RangeRequest;
import com.palantir.atlasdb.keyvalue.api.RangeRequests;
import com.palantir.atlasdb.keyvalue.api.RowResult;
import com.palantir.atlasdb.keyvalue.api.TableReference;
import com.palantir.atlasdb.keyvalue.impl.Cells;
import com.palantir.atlasdb.transaction.api.AtlasDbConstraintCheckingMode;
import com.palantir.atlasdb.transaction.api.ConflictHandler;
import com.palantir.atlasdb.transaction.api.Transaction;
import com.palantir.atlasdb.transaction.api.TransactionReadSentinelBehavior;
import com.palantir.atlasdb.transaction.api.TransactionSerializableConflictException;
import com.palantir.atlasdb.transaction.service.TransactionService;
import com.palantir.common.annotation.Idempotent;
import com.palantir.common.base.AbortingVisitor;
import com.palantir.common.base.BatchingVisitable;
import com.palantir.common.base.BatchingVisitableView;
import com.palantir.common.collect.IterableUtils;
import com.palantir.common.collect.Maps2;
import com.palantir.lock.LockRefreshToken;
import com.palantir.lock.RemoteLockService;
import com.palantir.timestamp.TimestampService;
import com.palantir.util.Pair;

/**
 * This class will track all reads to verify that there are no read-write conflicts at commit time.
 * A read-write conflict is one where the value we read at our startTs is different than the value at our
 * commitTs.  We ignore all cells that have been written to during this transaction because those will
 * result in write-write conflicts and we don't need to worry about them.
 * <p>
 * If every table was marked as Serializable then we wouldn't need to also do write write conflict checking.
 * However, it is very common that we will be running in a mixed mode so this implementation does the standard
 * write/write conflict checking as well as preventing read/write conflicts to attain serializability.
 */
public class SerializableTransaction extends SnapshotTransaction {
    private static final Logger log = LoggerFactory.getLogger(SerializableTransaction.class);

    private static final int BATCH_SIZE = 1000;

    final ConcurrentMap<TableReference, ConcurrentNavigableMap<Cell, byte[]>> readsByTable = Maps.newConcurrentMap();
    final ConcurrentMap<TableReference, ConcurrentMap<RangeRequest, byte[]>> rangeEndByTable = Maps.newConcurrentMap();
    final ConcurrentMap<TableReference, ConcurrentMap<byte[], ConcurrentMap<BatchColumnRangeSelection, byte[]>>>
            columnRangeEndsByTable = Maps.newConcurrentMap();
    final ConcurrentMap<TableReference, Set<Cell>> cellsRead = Maps.newConcurrentMap();
    final ConcurrentMap<TableReference, Set<RowRead>> rowsRead = Maps.newConcurrentMap();

    public SerializableTransaction(KeyValueService keyValueService,
                                   RemoteLockService lockService,
                                   TimestampService timestampService,
                                   TransactionService transactionService,
                                   Cleaner cleaner,
                                   Supplier<Long> startTimeStamp,
                                   ConflictDetectionManager conflictDetectionManager,
                                   SweepStrategyManager sweepStrategyManager,
                                   long immutableTimestamp,
                                   Iterable<LockRefreshToken> tokensValidForCommit,
                                   AtlasDbConstraintCheckingMode constraintCheckingMode,
                                   Long transactionTimeoutMillis,
                                   TransactionReadSentinelBehavior readSentinelBehavior,
                                   boolean allowHiddenTableAccess) {
        super(keyValueService,
              lockService,
              timestampService,
              transactionService,
              cleaner,
              startTimeStamp,
              conflictDetectionManager,
              sweepStrategyManager,
              immutableTimestamp,
              tokensValidForCommit,
              constraintCheckingMode,
              transactionTimeoutMillis,
              readSentinelBehavior,
              allowHiddenTableAccess);
    }

    @Override
    @Idempotent
    public SortedMap<byte[], RowResult<byte[]>> getRows(TableReference tableRef,
                                                        Iterable<byte[]> rows,
                                                        ColumnSelection columnSelection) {
        SortedMap<byte[], RowResult<byte[]>> ret = super.getRows(tableRef, rows, columnSelection);
        markRowsRead(tableRef, rows, columnSelection, ret.values());
        return ret;
    }

    @Override
<<<<<<< HEAD
    public Map<byte[], BatchingVisitable<Map.Entry<Cell, byte[]>>> getRowsColumnRange(TableReference tableRef,
                                                                                     Iterable<byte[]> rows,
                                                                                     BatchColumnRangeSelection columnRangeSelection) {
        Map<byte[], BatchingVisitable<Map.Entry<Cell, byte[]>>> ret = super.getRowsColumnRange(tableRef, rows, columnRangeSelection);
        return Maps.transformEntries(ret, new Maps.EntryTransformer<byte[], BatchingVisitable<Entry<Cell,byte[]>>, BatchingVisitable<Entry<Cell,byte[]>>>() {
=======
    public Map<byte[], BatchingVisitable<Map.Entry<Cell, byte[]>>> getRowsColumnRange(
            TableReference tableRef,
            Iterable<byte[]> rows,
            ColumnRangeSelection columnRangeSelection) {
        Map<byte[], BatchingVisitable<Map.Entry<Cell, byte[]>>> ret =
                super.getRowsColumnRange(tableRef, rows, columnRangeSelection);
        return Maps.transformEntries(ret, (row, visitable) -> new BatchingVisitable<Entry<Cell, byte[]>>() {
>>>>>>> 364f0fba
            @Override
            public <K extends Exception> boolean batchAccept(
                    int batchSize,
                    AbortingVisitor<? super List<Entry<Cell, byte[]>>, K> visitor)
                    throws K {
                boolean hitEnd = visitable.batchAccept(batchSize, new AbortingVisitor<List<Entry<Cell, byte[]>>, K>() {
                    @Override
                    public boolean visit(List<Entry<Cell, byte[]>> items) throws K {
                        if (items.size() < batchSize) {
                            reachedEndOfColumnRange(tableRef, row, columnRangeSelection);
                        }
                        markRowColumnRangeRead(tableRef, row, columnRangeSelection, items);
                        return visitor.visit(items);
                    }
                });
                if (hitEnd) {
                    reachedEndOfColumnRange(tableRef, row, columnRangeSelection);
                }
                return hitEnd;
            }
        });
    }

    @Override
    @Idempotent
    public Map<Cell, byte[]> get(TableReference tableRef, Set<Cell> cells) {
        Map<Cell, byte[]> ret = super.get(tableRef, cells);
        markCellsRead(tableRef, cells, ret);
        return ret;
    }

    @Override
    @Idempotent
    public BatchingVisitable<RowResult<byte[]>> getRange(TableReference tableRef, RangeRequest rangeRequest) {
        final BatchingVisitable<RowResult<byte[]>> ret = super.getRange(tableRef, rangeRequest);
        return wrapRange(tableRef, rangeRequest, ret);
    }

    @Override
    @Idempotent
    public Iterable<BatchingVisitable<RowResult<byte[]>>> getRanges(final TableReference tableRef,
                                                             Iterable<RangeRequest> rangeRequests) {
        Iterable<BatchingVisitable<RowResult<byte[]>>> ret = super.getRanges(tableRef, rangeRequests);
        Iterable<Pair<RangeRequest, BatchingVisitable<RowResult<byte[]>>>> zip = IterableUtils.zip(rangeRequests, ret);
        return Iterables.transform(zip, pair -> wrapRange(tableRef, pair.lhSide, pair.rhSide));
    }

    private BatchingVisitable<RowResult<byte[]>> wrapRange(final TableReference tableRef,
                                                           final RangeRequest rangeRequest,
                                                           final BatchingVisitable<RowResult<byte[]>> ret) {
        return new BatchingVisitable<RowResult<byte[]>>() {
            @Override
            public <K extends Exception> boolean batchAccept(
                    int batchSize,
                    AbortingVisitor<? super List<RowResult<byte[]>>, K> visitor)
                    throws K {
                boolean hitEnd = ret.batchAccept(batchSize, new AbortingVisitor<List<RowResult<byte[]>>, K>() {
                    @Override
                    public boolean visit(List<RowResult<byte[]>> items) throws K {
                        if (items.size() < batchSize) {
                            reachedEndOfRange(tableRef, rangeRequest);
                        }
                        markRangeRead(tableRef, rangeRequest, items);
                        return visitor.visit(items);
                    }
                });
                if (hitEnd) {
                    reachedEndOfRange(tableRef, rangeRequest);
                }
                return hitEnd;
            }
        };
    }

    private ConcurrentNavigableMap<Cell, byte[]> getReadsForTable(TableReference table) {
        ConcurrentNavigableMap<Cell, byte[]> reads = readsByTable.get(table);
        if (reads == null) {
            ConcurrentNavigableMap<Cell, byte[]> newMap = new ConcurrentSkipListMap<>();
            readsByTable.putIfAbsent(table, newMap);
            reads = readsByTable.get(table);
        }
        return reads;
    }

    private void setRangeEnd(TableReference table, RangeRequest range, byte[] maxRow) {
        Validate.notNull(maxRow, "maxRow cannot be null");
        ConcurrentMap<RangeRequest, byte[]> rangeEnds = rangeEndByTable.get(table);
        if (rangeEnds == null) {
            ConcurrentMap<RangeRequest, byte[]> newMap = Maps.newConcurrentMap();
            rangeEndByTable.putIfAbsent(table, newMap);
            rangeEnds = rangeEndByTable.get(table);
        }

        if (maxRow.length == 0) {
            rangeEnds.put(range, maxRow);
        }

        while (true) {
            byte[] curVal = rangeEnds.get(range);
            if (curVal == null) {
                byte[] oldVal = rangeEnds.putIfAbsent(range, maxRow);
                if (oldVal == null) {
                    return;
                } else {
                    continue;
                }
            }
            if (curVal.length == 0) {
                return;
            }
            if (UnsignedBytes.lexicographicalComparator().compare(curVal, maxRow) >= 0) {
                return;
            }
            if (rangeEnds.replace(range, curVal, maxRow)) {
                return;
            }
        }
    }

<<<<<<< HEAD
    private void setColumnRangeEnd(TableReference table, byte[] row, BatchColumnRangeSelection columnRangeSelection, byte[] maxCol) {
        Validate.notNull(maxCol);
=======
    private void setColumnRangeEnd(
            TableReference table,
            byte[] row,
            ColumnRangeSelection columnRangeSelection,
            byte[] maxCol) {
        Validate.notNull(maxCol, "maxCol cannot be null");
>>>>>>> 364f0fba
        if (!columnRangeEndsByTable.containsKey(table)) {
            ConcurrentMap<byte[], ConcurrentMap<BatchColumnRangeSelection, byte[]>> newMap = Maps.newConcurrentMap();
            columnRangeEndsByTable.putIfAbsent(table, newMap);
        }
        if (!columnRangeEndsByTable.get(table).containsKey(row)) {
            ConcurrentMap<BatchColumnRangeSelection, byte[]> newMap = Maps.newConcurrentMap();
            columnRangeEndsByTable.get(table).putIfAbsent(row, newMap);
        }
        ConcurrentMap<BatchColumnRangeSelection, byte[]> rangeEnds = columnRangeEndsByTable.get(table).get(row);

        if (maxCol.length == 0) {
            rangeEnds.put(columnRangeSelection, maxCol);
        }

        while (true) {
            byte[] curVal = rangeEnds.get(columnRangeSelection);
            if (curVal == null) {
                byte[] oldVal = rangeEnds.putIfAbsent(columnRangeSelection, maxCol);
                if (oldVal == null) {
                    return;
                } else {
                    continue;
                }
            }
            if (curVal.length == 0) {
                return;
            }
            if (UnsignedBytes.lexicographicalComparator().compare(curVal, maxCol) >= 0) {
                return;
            }
            if (rangeEnds.replace(columnRangeSelection, curVal, maxCol)) {
                return;
            }
        }
    }

    boolean isSerializableTable(TableReference table) {
        return getConflictHandlerForTable(table) == ConflictHandler.SERIALIZABLE;
    }


    /**
     * This exists to transform the incoming byte[] to cloned one to ensure that all the byte array
     * comparisons are valid.
     */
    protected Map<Cell, byte[]> transformGetsForTesting(Map<Cell, byte[]> map) {
        return map;
    }

    private void markCellsRead(TableReference table, Set<Cell> searched, Map<Cell, byte[]> result) {
        if (!isSerializableTable(table)) {
            return;
        }
        getReadsForTable(table).putAll(transformGetsForTesting(result));
        Set<Cell> cellsForTable = cellsRead.get(table);
        if (cellsForTable == null) {
            cellsRead.putIfAbsent(table, Sets.newConcurrentHashSet());
            cellsForTable = cellsRead.get(table);
        }
        cellsForTable.addAll(searched);
    }

    private void markRangeRead(TableReference table, RangeRequest range, List<RowResult<byte[]>> result) {
        if (!isSerializableTable(table)) {
            return;
        }
        ConcurrentNavigableMap<Cell, byte[]> reads = getReadsForTable(table);
        for (RowResult<byte[]> row : result) {
            Map<Cell, byte[]> map = Maps2.fromEntries(row.getCells());
            map = transformGetsForTesting(map);
            reads.putAll(map);
        }
        setRangeEnd(table, range, Iterables.getLast(result).getRowName());
    }

<<<<<<< HEAD
    private void markRowColumnRangeRead(TableReference table, byte[] row, BatchColumnRangeSelection range, List<Entry<Cell, byte[]>> result) {
=======
    private void markRowColumnRangeRead(
            TableReference table,
            byte[] row,
            ColumnRangeSelection range,
            List<Entry<Cell, byte[]>> result) {
>>>>>>> 364f0fba
        if (!isSerializableTable(table)) {
            return;
        }
        ConcurrentNavigableMap<Cell, byte[]> reads = getReadsForTable(table);
        Map<Cell, byte[]> map = Maps2.fromEntries(result);
        map = transformGetsForTesting(map);
        reads.putAll(map);
        setColumnRangeEnd(table, row, range, Iterables.getLast(result).getKey().getColumnName());
    }

    static class RowRead {
        final ImmutableList<byte[]> rows;
        final ColumnSelection cols;

        RowRead(Iterable<byte[]> rows, ColumnSelection cols) {
            this.rows = ImmutableList.copyOf(rows);
            this.cols = cols;
        }
    }

    private void markRowsRead(
            TableReference table,
            Iterable<byte[]> rows,
            ColumnSelection cols,
            Iterable<RowResult<byte[]>> result) {
        if (!isSerializableTable(table)) {
            return;
        }
        ConcurrentNavigableMap<Cell, byte[]> reads = getReadsForTable(table);
        for (RowResult<byte[]> row : result) {
            Map<Cell, byte[]> map = Maps2.fromEntries(row.getCells());
            map = transformGetsForTesting(map);
            reads.putAll(map);
        }
        Set<RowRead> rowReads = rowsRead.get(table);
        if (rowReads == null) {
            rowsRead.putIfAbsent(table, Sets.<RowRead>newConcurrentHashSet());
            rowReads = rowsRead.get(table);
        }
        rowReads.add(new RowRead(rows, cols));
    }

    private void reachedEndOfRange(TableReference table, RangeRequest range) {
        if (!isSerializableTable(table)) {
            return;
        }
        setRangeEnd(table, range, PtBytes.EMPTY_BYTE_ARRAY);
    }

    private void reachedEndOfColumnRange(TableReference table, byte[] row, BatchColumnRangeSelection columnRangeSelection) {
        if (!isSerializableTable(table)) {
            return;
        }
        setColumnRangeEnd(table, row, columnRangeSelection, PtBytes.EMPTY_BYTE_ARRAY);
    }

    @Override
    @Idempotent
    public void put(TableReference tableRef, Map<Cell, byte[]> values) {
        super.put(tableRef, values);
    }

    @Override
    protected void throwIfReadWriteConflictForSerializable(long commitTimestamp) {
        Transaction ro = getReadOnlyTransaction(commitTimestamp);
        verifyRanges(ro);
        verifyColumnRanges(ro);
        verifyCells(ro);
        verifyRows(ro);
    }

    private void verifyRows(Transaction ro) {
        for (Map.Entry<TableReference, Set<RowRead>> tableAndRowsEntry : rowsRead.entrySet()) {
            TableReference table = tableAndRowsEntry.getKey();
            Set<RowRead> rows = tableAndRowsEntry.getValue();

            ConcurrentNavigableMap<Cell, byte[]> readsForTable = getReadsForTable(table);
            Multimap<ColumnSelection, byte[]> rowsReadByColumns = Multimaps.newSortedSetMultimap(
                    Maps.newHashMap(),
                    () -> Sets.newTreeSet(UnsignedBytes.lexicographicalComparator()));
            for (RowRead r : rows) {
                rowsReadByColumns.putAll(r.cols, r.rows);
            }
            for (ColumnSelection cols : rowsReadByColumns.keySet()) {
                verifyColumns(ro, table, readsForTable, rowsReadByColumns, cols);
            }

        }
    }

    private void verifyColumns(
            Transaction ro,
            TableReference table,
            ConcurrentNavigableMap<Cell, byte[]> readsForTable,
            Multimap<ColumnSelection, byte[]> rowsReadByColumns,
            ColumnSelection columns) {
        for (List<byte[]> batch : Iterables.partition(rowsReadByColumns.get(columns), BATCH_SIZE)) {
            SortedMap<byte[], RowResult<byte[]>> currentRows = ro.getRows(table, batch, columns);
            for (byte[] row : batch) {
                RowResult<byte[]> currentRow = currentRows.get(row);
                Map<Cell, byte[]> orignalReads = readsForTable
                        .tailMap(Cells.createSmallestCellForRow(row), true)
                        .headMap(Cells.createLargestCellForRow(row), true);

                // We want to filter out all our reads to just the set that matches our column selection.
                orignalReads = Maps.filterKeys(orignalReads, input -> columns.contains(input.getColumnName()));

                if (writesByTable.get(table) != null) {
                    // We don't want to verify any reads that we wrote to cause
                    // we will just read our own values.
                    // NB: We filter our write set out here because our normal SI
                    // checking handles this case to ensure the value hasn't changed.
                    orignalReads = Maps.filterKeys(
                            orignalReads,
                            Predicates.not(Predicates.in(writesByTable.get(table).keySet())));
                }

                if (currentRow == null && orignalReads.isEmpty()) {
                    continue;
                }

                if (currentRow == null) {
                    throw TransactionSerializableConflictException.create(
                            table,
                            getTimestamp(),
                            System.currentTimeMillis() - timeCreated);
                }

                Map<Cell, byte[]> currentCells = Maps2.fromEntries(currentRow.getCells());
                if (writesByTable.get(table) != null) {
                    // We don't want to verify any reads that we wrote to cause
                    // we will just read our own values.
                    // NB: We filter our write set out here because our normal SI
                    // checking handles this case to ensure the value hasn't changed.
                    currentCells = Maps.filterKeys(
                            currentCells,
                            Predicates.not(Predicates.in(writesByTable.get(table).keySet())));
                }
                if (!areMapsEqual(orignalReads, currentCells)) {
                    throw TransactionSerializableConflictException.create(
                            table,
                            getTimestamp(),
                            System.currentTimeMillis() - timeCreated);
                }
            }
        }
    }

    private boolean areMapsEqual(Map<Cell, byte[]> map1, Map<Cell, byte[]> map2) {
        if (map1.size() != map2.size()) {
            return false;
        }
        for (Map.Entry<Cell, byte[]> e : map1.entrySet()) {
            if (!map2.containsKey(e.getKey())) {
                return false;
            }
            if (UnsignedBytes.lexicographicalComparator().compare(e.getValue(), map2.get(e.getKey())) != 0) {
                return false;
            }
        }
        return true;
    }

    private void verifyCells(Transaction readOnlyTransaction) {
        for (Entry<TableReference, Set<Cell>> tableAndCellsEntry : cellsRead.entrySet()) {
            TableReference table = tableAndCellsEntry.getKey();
            Set<Cell> cells = tableAndCellsEntry.getValue();

            final ConcurrentNavigableMap<Cell, byte[]> readsForTable = getReadsForTable(table);
            for (Iterable<Cell> batch : Iterables.partition(cells, BATCH_SIZE)) {
                // We don't want to verify any reads that we wrote to cause we will just read our own values.
                // NB: If the value has changed between read and write, our normal SI checking handles this case
                Iterable<Cell> batchWithoutWrites = writesByTable.get(table) != null
                        ? Iterables.filter(batch, Predicates.not(Predicates.in(writesByTable.get(table).keySet())))
                        : batch;
                ImmutableSet<Cell> batchWithoutWritesSet = ImmutableSet.copyOf(batchWithoutWrites);
                Map<Cell, byte[]> currentBatch = readOnlyTransaction.get(table, batchWithoutWritesSet);
                ImmutableMap<Cell, byte[]> originalReads = Maps.toMap(
                        Sets.intersection(batchWithoutWritesSet, readsForTable.keySet()),
                        Functions.forMap(readsForTable));
                if (!areMapsEqual(currentBatch, originalReads)) {
                    throw TransactionSerializableConflictException.create(
                            table,
                            getTimestamp(),
                            System.currentTimeMillis() - timeCreated);
                }
            }
        }
    }

    private void verifyRanges(Transaction readOnlyTransaction) {
        // verify each set of reads to ensure they are the same.
        for (Entry<TableReference, ConcurrentMap<RangeRequest, byte[]>> tableAndRange : rangeEndByTable.entrySet()) {
            TableReference table = tableAndRange.getKey();
            Map<RangeRequest, byte[]> rangeEnds = tableAndRange.getValue();

            for (Entry<RangeRequest, byte[]> rangeAndRangeEndEntry : rangeEnds.entrySet()) {
                RangeRequest range = rangeAndRangeEndEntry.getKey();
                byte[] rangeEnd = rangeAndRangeEndEntry.getValue();

                if (rangeEnd.length != 0 && !RangeRequests.isTerminalRow(range.isReverse(), rangeEnd)) {
                    range = range.getBuilder()
                            .endRowExclusive(RangeRequests.getNextStartRow(range.isReverse(), rangeEnd))
                            .build();
                }

                ConcurrentNavigableMap<Cell, byte[]> writes = writesByTable.get(table);
                BatchingVisitableView<RowResult<byte[]>> bv = BatchingVisitableView.of(
                        readOnlyTransaction.getRange(table, range));
                NavigableMap<Cell, ByteBuffer> readsInRange = Maps.transformValues(
                        getReadsInRange(table, range),
                        ByteBuffer::wrap);
                if (!bv.transformBatch(input -> filterWritesFromRows(input, writes)).isEqual(readsInRange.entrySet())) {
                    throw TransactionSerializableConflictException.create(
                            table,
                            getTimestamp(),
                            System.currentTimeMillis() - timeCreated);
                }
            }
        }
    }

    private NavigableMap<Cell, byte[]> getReadsInColumnRange(TableReference table,
                                                             byte[] row,
                                                             BatchColumnRangeSelection range) {
        NavigableMap<Cell, byte[]> reads = getReadsForTable(table);
        Cell startCell = Cells.createSmallestCellForRow(row);
        if ((range.getStartCol() != null) && (range.getStartCol().length > 0)) {
            startCell = Cell.create(row, range.getStartCol());
        }
        reads = reads.tailMap(startCell, true);
        if ((range.getEndCol() != null) && (range.getEndCol().length > 0)) {
            Cell endCell = Cell.create(row, range.getEndCol());
            reads = reads.headMap(endCell, false);
        } else {
            if (!RangeRequests.isLastRowName(row)) {
                Cell endCell = Cells.createSmallestCellForRow(RangeRequests.nextLexicographicName(row));
                reads = reads.headMap(endCell, false);
            }
        }
        ConcurrentNavigableMap<Cell, byte[]> writes = writesByTable.get(table);
        if (writes != null) {
            reads = Maps.filterKeys(reads, Predicates.not(Predicates.in(writes.keySet())));
        }
        return reads;
    }

    private void verifyColumnRanges(Transaction readOnlyTransaction) {
        // verify each set of reads to ensure they are the same.
<<<<<<< HEAD
        for (TableReference table : columnRangeEndsByTable.keySet()) {
            final ConcurrentNavigableMap<Cell, byte[]> writes = writesByTable.get(table);
            Map<BatchColumnRangeSelection, List<byte[]>> rangesToRows = Maps.newHashMap();
            for (byte[] row : columnRangeEndsByTable.get(table).keySet()) {
                for (Entry<BatchColumnRangeSelection, byte[]> e : columnRangeEndsByTable.get(table).get(row).entrySet()) {
                    BatchColumnRangeSelection range = e.getKey();
                    byte[] rangeEnd = e.getValue();
                    if (rangeEnd.length != 0 && !RangeRequests.isTerminalRow(false, rangeEnd)) {
                        range = new BatchColumnRangeSelection(range.getStartCol(), RangeRequests.getNextStartRow(false, rangeEnd), range.getBatchHint());
=======
        for (Entry<TableReference, ConcurrentMap<byte[], ConcurrentMap<ColumnRangeSelection, byte[]>>> tableAndRange :
                columnRangeEndsByTable.entrySet()) {
            TableReference table = tableAndRange.getKey();
            Map<byte[], ConcurrentMap<ColumnRangeSelection, byte[]>> columnRangeEnds = tableAndRange.getValue();

            Map<Cell, byte[]> writes = writesByTable.get(table);
            Map<ColumnRangeSelection, List<byte[]>> rangesToRows = Maps.newHashMap();
            for (Entry<byte[], ConcurrentMap<ColumnRangeSelection, byte[]>> rowAndRangeEnds :
                    columnRangeEnds.entrySet()) {
                byte[] row = rowAndRangeEnds.getKey();
                Map<ColumnRangeSelection, byte[]> rangeEnds = columnRangeEnds.get(row);

                for (Entry<ColumnRangeSelection, byte[]> e : rangeEnds.entrySet()) {
                    ColumnRangeSelection range = e.getKey();
                    byte[] rangeEnd = e.getValue();
                    if (rangeEnd.length != 0 && !RangeRequests.isTerminalRow(false, rangeEnd)) {
                        range = new ColumnRangeSelection(
                                range.getStartCol(),
                                RangeRequests.getNextStartRow(false, rangeEnd),
                                range.getBatchHint());
>>>>>>> 364f0fba
                    }
                    if (rangesToRows.get(range) != null) {
                        rangesToRows.get(range).add(row);
                    } else {
                        rangesToRows.put(range, ImmutableList.of(row));
                    }
                }
            }
            for (Entry<BatchColumnRangeSelection, List<byte[]>> e : rangesToRows.entrySet()) {
                BatchColumnRangeSelection range = e.getKey();
                List<byte[]> rows = e.getValue();
                Map<byte[], BatchingVisitable<Map.Entry<Cell, byte[]>>> result =
                        readOnlyTransaction.getRowsColumnRange(table, rows, range);
                for (Entry<byte[], BatchingVisitable<Map.Entry<Cell, byte[]>>> res : result.entrySet()) {
                    byte[] row = res.getKey();
                    BatchingVisitableView<Entry<Cell, byte[]>> bv = BatchingVisitableView.of(res.getValue());
                    NavigableMap<Cell, ByteBuffer> readsInRange = Maps.transformValues(
                            getReadsInColumnRange(table, row, range),
                            input -> ByteBuffer.wrap(input));
                    boolean isEqual = bv.transformBatch(input -> filterWritesFromCells(input, writes))
                            .isEqual(readsInRange.entrySet());
                    if (!isEqual) {
                        throw TransactionSerializableConflictException.create(
                                table,
                                getTimestamp(),
                                System.currentTimeMillis() - timeCreated);
                    }
                }
            }
        }
    }

    private List<Entry<Cell, ByteBuffer>> filterWritesFromCells(
            Iterable<Entry<Cell, byte[]>> cells,
            Map<Cell, byte[]> writes) {
        List<Entry<Cell, ByteBuffer>> cellsWithoutWrites = Lists.newArrayList();
        for (Entry<Cell, byte[]> cell : cells) {
            // NB: We filter our write set out here because our normal SI
            // checking handles this case to ensure the value hasn't changed.
            if (writes == null || !writes.containsKey(cell.getKey())) {
                cellsWithoutWrites.add(Maps.immutableEntry(cell.getKey(), ByteBuffer.wrap(cell.getValue())));
            }
        }
        return cellsWithoutWrites;
    }

    private List<Entry<Cell, ByteBuffer>> filterWritesFromRows(
            Iterable<RowResult<byte[]>> rows,
            Map<Cell, byte[]> writes) {
        List<Entry<Cell, ByteBuffer>> rowsWithoutWrites = Lists.newArrayList();
        for (RowResult<byte[]> row : rows) {
            rowsWithoutWrites.addAll(filterWritesFromCells(row.getCells(), writes));
        }
        return rowsWithoutWrites;
    }

    private NavigableMap<Cell, byte[]> getReadsInRange(TableReference table,
                                                       RangeRequest range) {
        NavigableMap<Cell, byte[]> reads = getReadsForTable(table);
        if (range.getStartInclusive().length != 0) {
            reads = reads.tailMap(Cells.createSmallestCellForRow(range.getStartInclusive()), true);
        }
        if (range.getEndExclusive().length != 0) {
            reads = reads.headMap(Cells.createSmallestCellForRow(range.getEndExclusive()), false);
        }
        Map<Cell, byte[]> writes = writesByTable.get(table);
        if (writes != null) {
            reads = Maps.filterKeys(reads, Predicates.not(Predicates.in(writes.keySet())));
        }
        if (!range.getColumnNames().isEmpty()) {
            Predicate<Cell> columnInNames = Predicates.compose(
                    Predicates.in(range.getColumnNames()),
                    Cells.getColumnFunction());
            reads = Maps.filterKeys(reads, columnInNames);
        }
        return reads;
    }

    private Transaction getReadOnlyTransaction(final long commitTs) {
        return new SnapshotTransaction(
                keyValueService,
                lockService,
                timestampService,
                defaultTransactionService,
                NoOpCleaner.INSTANCE,
                Suppliers.ofInstance(commitTs + 1),
                ConflictDetectionManagers.withoutConflictDetection(keyValueService),
                sweepStrategyManager,
                immutableTimestamp,
                Collections.emptyList(),
                AtlasDbConstraintCheckingMode.NO_CONSTRAINT_CHECKING,
                transactionReadTimeoutMillis,
                getReadSentinelBehavior(),
                allowHiddenTableAccess) {
            @Override
            protected Map<Long, Long> getCommitTimestamps(TableReference tableRef,
                                                          Iterable<Long> startTimestamps,
                                                          boolean waitForCommitterToComplete) {
                Set<Long> beforeStart = Sets.newHashSet();
                Set<Long> afterStart = Sets.newHashSet();
                boolean containsMyStart = false;
                long myStart = SerializableTransaction.this.getTimestamp();
                for (long startTs : startTimestamps) {
                    if (startTs == myStart) {
                        containsMyStart = true;
                    } else if (startTs < myStart) {
                        beforeStart.add(startTs);
                    } else {
                        afterStart.add(startTs);
                    }
                }
                Map<Long, Long> ret = Maps.newHashMap();
                if (!afterStart.isEmpty()) {
                    // We do not block when waiting for results that were written after our
                    // start timestamp.  If we block here it may lead to deadlock if two transactions
                    // (or a cycle of any length) have all written their data and all doing checks before committing.
                    Map<Long, Long> afterResults = super.getCommitTimestamps(tableRef, afterStart, false);
                    if (!afterResults.keySet().containsAll(afterStart)) {
                        // If we do not get back all these results we may be in the deadlock case so we should just
                        // fail out early.  It may be the case that abort more transactions than needed to break the
                        // deadlock cycle, but this should be pretty rare.
                        throw new TransactionSerializableConflictException("An uncommitted conflicting read was "
                                + "written after our start timestamp for table " + tableRef + ".  "
                                + "This case can cause deadlock and is very likely to be a read write conflict.");
                    } else {
                        ret.putAll(afterResults);
                    }
                }
                // We are ok to block here because if there is a cycle of transactions that could result in a deadlock,
                // then at least one of them will be in the ab
                ret.putAll(super.getCommitTimestamps(tableRef, beforeStart, waitForCommitterToComplete));
                if (containsMyStart) {
                    ret.put(myStart, commitTs);
                }
                return ret;
            }
        };
    }
}<|MERGE_RESOLUTION|>--- conflicted
+++ resolved
@@ -138,21 +138,13 @@
     }
 
     @Override
-<<<<<<< HEAD
-    public Map<byte[], BatchingVisitable<Map.Entry<Cell, byte[]>>> getRowsColumnRange(TableReference tableRef,
-                                                                                     Iterable<byte[]> rows,
-                                                                                     BatchColumnRangeSelection columnRangeSelection) {
-        Map<byte[], BatchingVisitable<Map.Entry<Cell, byte[]>>> ret = super.getRowsColumnRange(tableRef, rows, columnRangeSelection);
-        return Maps.transformEntries(ret, new Maps.EntryTransformer<byte[], BatchingVisitable<Entry<Cell,byte[]>>, BatchingVisitable<Entry<Cell,byte[]>>>() {
-=======
     public Map<byte[], BatchingVisitable<Map.Entry<Cell, byte[]>>> getRowsColumnRange(
             TableReference tableRef,
             Iterable<byte[]> rows,
-            ColumnRangeSelection columnRangeSelection) {
+            BatchColumnRangeSelection columnRangeSelection) {
         Map<byte[], BatchingVisitable<Map.Entry<Cell, byte[]>>> ret =
                 super.getRowsColumnRange(tableRef, rows, columnRangeSelection);
         return Maps.transformEntries(ret, (row, visitable) -> new BatchingVisitable<Entry<Cell, byte[]>>() {
->>>>>>> 364f0fba
             @Override
             public <K extends Exception> boolean batchAccept(
                     int batchSize,
@@ -272,17 +264,12 @@
         }
     }
 
-<<<<<<< HEAD
-    private void setColumnRangeEnd(TableReference table, byte[] row, BatchColumnRangeSelection columnRangeSelection, byte[] maxCol) {
-        Validate.notNull(maxCol);
-=======
     private void setColumnRangeEnd(
             TableReference table,
             byte[] row,
-            ColumnRangeSelection columnRangeSelection,
+            BatchColumnRangeSelection columnRangeSelection,
             byte[] maxCol) {
         Validate.notNull(maxCol, "maxCol cannot be null");
->>>>>>> 364f0fba
         if (!columnRangeEndsByTable.containsKey(table)) {
             ConcurrentMap<byte[], ConcurrentMap<BatchColumnRangeSelection, byte[]>> newMap = Maps.newConcurrentMap();
             columnRangeEndsByTable.putIfAbsent(table, newMap);
@@ -358,15 +345,11 @@
         setRangeEnd(table, range, Iterables.getLast(result).getRowName());
     }
 
-<<<<<<< HEAD
-    private void markRowColumnRangeRead(TableReference table, byte[] row, BatchColumnRangeSelection range, List<Entry<Cell, byte[]>> result) {
-=======
     private void markRowColumnRangeRead(
             TableReference table,
             byte[] row,
-            ColumnRangeSelection range,
+            BatchColumnRangeSelection range,
             List<Entry<Cell, byte[]>> result) {
->>>>>>> 364f0fba
         if (!isSerializableTable(table)) {
             return;
         }
@@ -416,7 +399,10 @@
         setRangeEnd(table, range, PtBytes.EMPTY_BYTE_ARRAY);
     }
 
-    private void reachedEndOfColumnRange(TableReference table, byte[] row, BatchColumnRangeSelection columnRangeSelection) {
+    private void reachedEndOfColumnRange(
+            TableReference table,
+            byte[] row,
+            BatchColumnRangeSelection columnRangeSelection) {
         if (!isSerializableTable(table)) {
             return;
         }
@@ -616,38 +602,27 @@
 
     private void verifyColumnRanges(Transaction readOnlyTransaction) {
         // verify each set of reads to ensure they are the same.
-<<<<<<< HEAD
-        for (TableReference table : columnRangeEndsByTable.keySet()) {
-            final ConcurrentNavigableMap<Cell, byte[]> writes = writesByTable.get(table);
+        for (Entry<TableReference,
+                ConcurrentMap<byte[], ConcurrentMap<BatchColumnRangeSelection, byte[]>>> tableAndRange :
+                columnRangeEndsByTable.entrySet()) {
+            TableReference table = tableAndRange.getKey();
+            Map<byte[], ConcurrentMap<BatchColumnRangeSelection, byte[]>> columnRangeEnds = tableAndRange.getValue();
+
+            Map<Cell, byte[]> writes = writesByTable.get(table);
             Map<BatchColumnRangeSelection, List<byte[]>> rangesToRows = Maps.newHashMap();
-            for (byte[] row : columnRangeEndsByTable.get(table).keySet()) {
-                for (Entry<BatchColumnRangeSelection, byte[]> e : columnRangeEndsByTable.get(table).get(row).entrySet()) {
+            for (Entry<byte[], ConcurrentMap<BatchColumnRangeSelection, byte[]>> rowAndRangeEnds :
+                    columnRangeEnds.entrySet()) {
+                byte[] row = rowAndRangeEnds.getKey();
+                Map<BatchColumnRangeSelection, byte[]> rangeEnds = columnRangeEnds.get(row);
+
+                for (Entry<BatchColumnRangeSelection, byte[]> e : rangeEnds.entrySet()) {
                     BatchColumnRangeSelection range = e.getKey();
                     byte[] rangeEnd = e.getValue();
                     if (rangeEnd.length != 0 && !RangeRequests.isTerminalRow(false, rangeEnd)) {
-                        range = new BatchColumnRangeSelection(range.getStartCol(), RangeRequests.getNextStartRow(false, rangeEnd), range.getBatchHint());
-=======
-        for (Entry<TableReference, ConcurrentMap<byte[], ConcurrentMap<ColumnRangeSelection, byte[]>>> tableAndRange :
-                columnRangeEndsByTable.entrySet()) {
-            TableReference table = tableAndRange.getKey();
-            Map<byte[], ConcurrentMap<ColumnRangeSelection, byte[]>> columnRangeEnds = tableAndRange.getValue();
-
-            Map<Cell, byte[]> writes = writesByTable.get(table);
-            Map<ColumnRangeSelection, List<byte[]>> rangesToRows = Maps.newHashMap();
-            for (Entry<byte[], ConcurrentMap<ColumnRangeSelection, byte[]>> rowAndRangeEnds :
-                    columnRangeEnds.entrySet()) {
-                byte[] row = rowAndRangeEnds.getKey();
-                Map<ColumnRangeSelection, byte[]> rangeEnds = columnRangeEnds.get(row);
-
-                for (Entry<ColumnRangeSelection, byte[]> e : rangeEnds.entrySet()) {
-                    ColumnRangeSelection range = e.getKey();
-                    byte[] rangeEnd = e.getValue();
-                    if (rangeEnd.length != 0 && !RangeRequests.isTerminalRow(false, rangeEnd)) {
-                        range = new ColumnRangeSelection(
+                        range = new BatchColumnRangeSelection(
                                 range.getStartCol(),
                                 RangeRequests.getNextStartRow(false, rangeEnd),
                                 range.getBatchHint());
->>>>>>> 364f0fba
                     }
                     if (rangesToRows.get(range) != null) {
                         rangesToRows.get(range).add(row);
