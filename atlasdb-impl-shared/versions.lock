{
    "compileClasspath": {
        "com.fasterxml.jackson.core:jackson-annotations": {
            "locked": "2.6.7",
            "transitive": [
                "com.fasterxml.jackson.core:jackson-databind",
                "com.palantir.atlasdb:atlasdb-api",
                "com.palantir.atlasdb:atlasdb-commons",
                "com.palantir.atlasdb:lock-api",
                "com.palantir.atlasdb:timestamp-api",
                "com.palantir.atlasdb:timestamp-client"
            ]
        },
        "com.fasterxml.jackson.core:jackson-core": {
            "locked": "2.6.7",
            "transitive": [
                "com.fasterxml.jackson.core:jackson-databind",
                "com.fasterxml.jackson.dataformat:jackson-dataformat-cbor",
                "com.fasterxml.jackson.datatype:jackson-datatype-guava",
                "com.fasterxml.jackson.datatype:jackson-datatype-jdk8",
                "com.fasterxml.jackson.datatype:jackson-datatype-jsr310",
                "com.fasterxml.jackson.jaxrs:jackson-jaxrs-base",
                "com.fasterxml.jackson.jaxrs:jackson-jaxrs-cbor-provider",
                "com.fasterxml.jackson.module:jackson-module-afterburner",
                "com.fasterxml.jackson.module:jackson-module-jaxb-annotations",
                "com.palantir.atlasdb:atlasdb-client"
            ]
        },
        "com.fasterxml.jackson.core:jackson-databind": {
            "locked": "2.6.7",
            "transitive": [
                "com.fasterxml.jackson.datatype:jackson-datatype-guava",
                "com.fasterxml.jackson.datatype:jackson-datatype-jdk8",
                "com.fasterxml.jackson.datatype:jackson-datatype-jsr310",
                "com.fasterxml.jackson.jaxrs:jackson-jaxrs-base",
                "com.fasterxml.jackson.jaxrs:jackson-jaxrs-cbor-provider",
                "com.fasterxml.jackson.module:jackson-module-afterburner",
                "com.fasterxml.jackson.module:jackson-module-jaxb-annotations",
                "com.netflix.feign:feign-jackson",
                "com.palantir.atlasdb:atlasdb-api",
                "com.palantir.atlasdb:atlasdb-client",
                "com.palantir.atlasdb:atlasdb-persistent-lock-api",
                "com.palantir.atlasdb:lock-api",
                "com.palantir.atlasdb:qos-service-api",
                "com.palantir.atlasdb:timestamp-client",
                "com.palantir.remoting-api:errors",
                "com.palantir.remoting-api:ssl-config",
                "com.palantir.remoting-api:tracing",
                "com.palantir.remoting3:jackson-support",
                "com.palantir.remoting3:keystores",
                "com.palantir.remoting3:tracing",
                "com.palantir.tokens:auth-tokens"
            ]
        },
        "com.fasterxml.jackson.dataformat:jackson-dataformat-cbor": {
            "locked": "2.6.7",
            "transitive": [
                "com.fasterxml.jackson.jaxrs:jackson-jaxrs-cbor-provider",
                "com.palantir.remoting3:jackson-support"
            ]
        },
        "com.fasterxml.jackson.datatype:jackson-datatype-guava": {
            "locked": "2.6.7",
            "transitive": [
                "com.palantir.atlasdb:atlasdb-client",
                "com.palantir.remoting3:jackson-support",
                "com.palantir.remoting3:tracing"
            ]
        },
        "com.fasterxml.jackson.datatype:jackson-datatype-jdk8": {
            "locked": "2.6.7",
            "transitive": [
                "com.palantir.remoting3:jackson-support",
                "com.palantir.remoting3:tracing",
                "com.palantir.tokens:auth-tokens"
            ]
        },
        "com.fasterxml.jackson.datatype:jackson-datatype-jsr310": {
            "locked": "2.6.7",
            "transitive": [
                "com.palantir.remoting3:jackson-support"
            ]
        },
        "com.fasterxml.jackson.jaxrs:jackson-jaxrs-base": {
            "locked": "2.6.7",
            "transitive": [
                "com.fasterxml.jackson.jaxrs:jackson-jaxrs-cbor-provider"
            ]
        },
        "com.fasterxml.jackson.jaxrs:jackson-jaxrs-cbor-provider": {
            "locked": "2.6.7",
            "transitive": [
                "com.palantir.remoting3:jersey-servers"
            ]
        },
        "com.fasterxml.jackson.module:jackson-module-afterburner": {
            "locked": "2.6.7",
            "transitive": [
                "com.palantir.remoting3:jackson-support",
                "com.palantir.remoting3:jersey-servers",
                "com.palantir.remoting3:tracing"
            ]
        },
        "com.fasterxml.jackson.module:jackson-module-jaxb-annotations": {
            "locked": "2.6.7",
            "transitive": [
                "com.fasterxml.jackson.jaxrs:jackson-jaxrs-cbor-provider"
            ]
        },
        "com.google.code.findbugs:annotations": {
            "locked": "2.0.3",
            "transitive": [
                "com.palantir.atlasdb:atlasdb-api",
                "com.palantir.atlasdb:atlasdb-client",
                "com.palantir.atlasdb:atlasdb-client-protobufs",
                "com.palantir.atlasdb:atlasdb-commons",
                "com.palantir.atlasdb:atlasdb-lock-api",
                "com.palantir.atlasdb:atlasdb-persistent-lock-api",
                "com.palantir.atlasdb:commons-executors",
                "com.palantir.atlasdb:lock-api",
                "com.palantir.atlasdb:lock-impl",
                "com.palantir.atlasdb:qos-service-api",
                "com.palantir.atlasdb:timestamp-api",
                "com.palantir.atlasdb:timestamp-client",
                "com.palantir.tritium:tritium-api",
                "com.palantir.tritium:tritium-core",
                "com.palantir.tritium:tritium-lib",
                "com.palantir.tritium:tritium-metrics",
                "com.palantir.tritium:tritium-slf4j",
                "com.palantir.tritium:tritium-tracing"
            ]
        },
        "com.google.code.findbugs:jsr305": {
            "locked": "3.0.1",
            "transitive": [
                "com.palantir.atlasdb:atlasdb-commons",
<<<<<<< HEAD
                "com.palantir.remoting-api:errors",
                "com.palantir.remoting3:jaxrs-clients",
                "com.palantir.remoting3:refresh-utils"
=======
                "com.palantir.remoting-api:errors"
>>>>>>> f236d3b8
            ]
        },
        "com.google.guava:guava": {
            "locked": "18.0",
            "transitive": [
                "com.fasterxml.jackson.datatype:jackson-datatype-guava",
                "com.palantir.atlasdb:atlasdb-commons",
                "com.palantir.common:streams",
                "com.palantir.remoting3:error-handling",
                "com.palantir.remoting3:jaxrs-clients",
                "com.palantir.remoting3:keystores",
                "com.palantir.remoting3:okhttp-clients",
                "com.palantir.remoting3:refresh-utils",
                "com.palantir.remoting3:tracing",
                "com.palantir.tritium:tritium-core",
                "com.palantir.tritium:tritium-lib",
                "com.palantir.tritium:tritium-metrics"
            ]
        },
        "com.google.protobuf:protobuf-java": {
            "locked": "2.6.0",
            "transitive": [
                "com.palantir.atlasdb:atlasdb-client",
                "com.palantir.atlasdb:atlasdb-client-protobufs"
            ]
        },
        "com.googlecode.json-simple:json-simple": {
            "locked": "1.1.1",
            "transitive": [
                "com.palantir.atlasdb:atlasdb-client"
            ]
        },
        "com.googlecode.protobuf-java-format:protobuf-java-format": {
            "locked": "1.2",
            "transitive": [
                "com.palantir.atlasdb:atlasdb-client"
            ]
        },
        "com.jcraft:jzlib": {
            "locked": "1.1.3",
            "transitive": [
                "com.palantir.remoting3:jersey-servers"
            ]
        },
        "com.netflix.feign:feign-core": {
            "locked": "8.17.0",
            "transitive": [
                "com.netflix.feign:feign-jackson",
                "com.netflix.feign:feign-jaxrs",
                "com.netflix.feign:feign-okhttp",
                "com.netflix.feign:feign-slf4j"
            ]
        },
        "com.netflix.feign:feign-jackson": {
            "locked": "8.17.0",
            "transitive": [
                "com.palantir.remoting3:jaxrs-clients"
            ]
        },
        "com.netflix.feign:feign-jaxrs": {
            "locked": "8.17.0",
            "transitive": [
                "com.palantir.remoting3:jaxrs-clients"
            ]
        },
        "com.netflix.feign:feign-okhttp": {
            "locked": "8.17.0",
            "transitive": [
                "com.palantir.remoting3:jaxrs-clients"
            ]
        },
        "com.netflix.feign:feign-slf4j": {
            "locked": "8.17.0",
            "transitive": [
                "com.palantir.remoting3:jaxrs-clients"
            ]
        },
        "com.palantir.atlasdb:atlasdb-api": {
            "project": true,
            "transitive": [
                "com.palantir.atlasdb:atlasdb-client",
                "com.palantir.atlasdb:atlasdb-lock-api"
            ]
        },
        "com.palantir.atlasdb:atlasdb-client": {
            "project": true
        },
        "com.palantir.atlasdb:atlasdb-client-protobufs": {
            "project": true,
            "transitive": [
                "com.palantir.atlasdb:atlasdb-client"
            ]
        },
        "com.palantir.atlasdb:atlasdb-commons": {
            "project": true,
            "transitive": [
                "com.palantir.atlasdb:atlasdb-api",
                "com.palantir.atlasdb:atlasdb-client",
                "com.palantir.atlasdb:lock-api",
                "com.palantir.atlasdb:lock-impl",
                "com.palantir.atlasdb:timestamp-client"
            ]
        },
        "com.palantir.atlasdb:atlasdb-lock-api": {
            "project": true
        },
        "com.palantir.atlasdb:atlasdb-persistent-lock-api": {
            "project": true
        },
        "com.palantir.atlasdb:commons-executors": {
            "project": true,
            "transitive": [
                "com.palantir.atlasdb:atlasdb-commons"
            ]
        },
        "com.palantir.atlasdb:lock-api": {
            "project": true,
            "transitive": [
                "com.palantir.atlasdb:atlasdb-lock-api",
                "com.palantir.atlasdb:lock-impl"
            ]
        },
        "com.palantir.atlasdb:lock-impl": {
            "project": true
        },
        "com.palantir.atlasdb:qos-service-api": {
            "project": true,
            "transitive": [
                "com.palantir.atlasdb:atlasdb-api",
                "com.palantir.atlasdb:atlasdb-client"
            ]
        },
        "com.palantir.atlasdb:timestamp-api": {
            "project": true,
            "transitive": [
                "com.palantir.atlasdb:atlasdb-api",
                "com.palantir.atlasdb:lock-api",
                "com.palantir.atlasdb:timestamp-client"
            ]
        },
        "com.palantir.atlasdb:timestamp-client": {
            "project": true
        },
        "com.palantir.common:streams": {
            "locked": "1.9.0"
        },
        "com.palantir.patches.sourceforge:trove3": {
            "locked": "3.0.3-p5",
            "requested": "3.0.3-p5",
            "transitive": [
                "com.palantir.atlasdb:lock-impl"
            ]
        },
        "com.palantir.remoting-api:errors": {
            "locked": "1.4.0",
            "transitive": [
                "com.palantir.remoting3:error-handling"
            ]
        },
        "com.palantir.remoting-api:service-config": {
            "locked": "1.4.0",
            "transitive": [
                "com.palantir.remoting3:http-clients"
            ]
        },
        "com.palantir.remoting-api:ssl-config": {
            "locked": "1.4.0",
            "transitive": [
                "com.palantir.atlasdb:atlasdb-api",
                "com.palantir.remoting-api:service-config",
                "com.palantir.remoting3:keystores"
            ]
        },
        "com.palantir.remoting-api:tracing": {
            "locked": "1.4.0",
            "transitive": [
                "com.palantir.remoting3:tracing"
            ]
        },
        "com.palantir.remoting3:error-handling": {
            "locked": "3.5.1",
            "transitive": [
                "com.palantir.remoting3:jaxrs-clients",
                "com.palantir.remoting3:jersey-servers",
                "com.palantir.remoting3:okhttp-clients"
            ]
        },
        "com.palantir.remoting3:http-clients": {
            "locked": "3.5.1",
            "transitive": [
                "com.palantir.remoting3:jaxrs-clients",
                "com.palantir.remoting3:okhttp-clients"
            ]
        },
        "com.palantir.remoting3:jackson-support": {
            "locked": "3.5.1",
            "transitive": [
                "com.palantir.remoting3:error-handling",
                "com.palantir.remoting3:jaxrs-clients",
                "com.palantir.remoting3:tracing"
            ]
        },
        "com.palantir.remoting3:jaxrs-clients": {
            "locked": "3.5.1",
            "transitive": [
<<<<<<< HEAD
                "com.palantir.atlasdb:atlasdb-api",
=======
>>>>>>> f236d3b8
                "com.palantir.atlasdb:qos-service-api"
            ]
        },
        "com.palantir.remoting3:jersey-servers": {
            "locked": "3.5.1"
        },
        "com.palantir.remoting3:keystores": {
            "locked": "3.5.1",
            "transitive": [
                "com.palantir.remoting3:http-clients",
                "com.palantir.remoting3:jaxrs-clients"
            ]
        },
        "com.palantir.remoting3:okhttp-clients": {
            "locked": "3.5.1",
            "transitive": [
                "com.palantir.remoting3:jaxrs-clients"
            ]
        },
        "com.palantir.remoting3:refresh-utils": {
            "locked": "3.5.1",
            "transitive": [
                "com.palantir.remoting3:jaxrs-clients"
            ]
        },
        "com.palantir.remoting3:tracing": {
            "locked": "3.5.1",
            "transitive": [
                "com.palantir.atlasdb:atlasdb-client",
                "com.palantir.atlasdb:lock-impl",
                "com.palantir.remoting3:jersey-servers",
                "com.palantir.remoting3:tracing-okhttp3"
            ]
        },
        "com.palantir.remoting3:tracing-okhttp3": {
            "locked": "3.5.1",
            "transitive": [
                "com.palantir.remoting3:jaxrs-clients",
                "com.palantir.remoting3:okhttp-clients"
            ]
        },
        "com.palantir.safe-logging:safe-logging": {
            "locked": "0.1.3",
            "transitive": [
                "com.palantir.atlasdb:atlasdb-client",
                "com.palantir.atlasdb:atlasdb-commons",
                "com.palantir.atlasdb:lock-api",
                "com.palantir.atlasdb:lock-impl",
                "com.palantir.atlasdb:qos-service-api",
                "com.palantir.atlasdb:timestamp-api",
                "com.palantir.remoting-api:errors",
                "com.palantir.remoting3:jersey-servers",
                "com.palantir.remoting3:tracing",
                "com.palantir.tritium:tritium-core",
                "com.palantir.tritium:tritium-lib",
                "com.palantir.tritium:tritium-metrics",
                "com.palantir.tritium:tritium-registry",
                "com.palantir.tritium:tritium-slf4j",
                "com.palantir.tritium:tritium-tracing"
            ]
        },
        "com.palantir.tokens:auth-tokens": {
            "locked": "3.0.0",
            "transitive": [
                "com.palantir.remoting-api:service-config"
            ]
        },
        "com.palantir.tritium:tritium-api": {
<<<<<<< HEAD
            "locked": "0.8.4",
=======
            "locked": "0.9.0",
>>>>>>> f236d3b8
            "transitive": [
                "com.palantir.tritium:tritium-core",
                "com.palantir.tritium:tritium-lib",
                "com.palantir.tritium:tritium-metrics",
                "com.palantir.tritium:tritium-slf4j",
                "com.palantir.tritium:tritium-tracing"
            ]
        },
        "com.palantir.tritium:tritium-core": {
<<<<<<< HEAD
            "locked": "0.8.4",
=======
            "locked": "0.9.0",
>>>>>>> f236d3b8
            "transitive": [
                "com.palantir.tritium:tritium-lib",
                "com.palantir.tritium:tritium-metrics",
                "com.palantir.tritium:tritium-slf4j",
                "com.palantir.tritium:tritium-tracing"
            ]
        },
        "com.palantir.tritium:tritium-lib": {
<<<<<<< HEAD
            "locked": "0.8.4",
=======
            "locked": "0.9.0",
>>>>>>> f236d3b8
            "transitive": [
                "com.palantir.atlasdb:atlasdb-client"
            ]
        },
        "com.palantir.tritium:tritium-metrics": {
<<<<<<< HEAD
            "locked": "0.8.4",
=======
            "locked": "0.9.0",
>>>>>>> f236d3b8
            "transitive": [
                "com.palantir.atlasdb:atlasdb-client",
                "com.palantir.tritium:tritium-lib"
            ]
        },
        "com.palantir.tritium:tritium-proxy": {
<<<<<<< HEAD
            "locked": "0.8.4",
=======
            "locked": "0.9.0",
>>>>>>> f236d3b8
            "transitive": [
                "com.palantir.tritium:tritium-lib"
            ]
        },
        "com.palantir.tritium:tritium-registry": {
<<<<<<< HEAD
            "locked": "0.8.4",
=======
            "locked": "0.9.0",
>>>>>>> f236d3b8
            "transitive": [
                "com.palantir.atlasdb:atlasdb-client"
            ]
        },
        "com.palantir.tritium:tritium-slf4j": {
<<<<<<< HEAD
            "locked": "0.8.4",
=======
            "locked": "0.9.0",
>>>>>>> f236d3b8
            "transitive": [
                "com.palantir.tritium:tritium-lib"
            ]
        },
        "com.palantir.tritium:tritium-tracing": {
<<<<<<< HEAD
            "locked": "0.8.4",
=======
            "locked": "0.9.0",
>>>>>>> f236d3b8
            "transitive": [
                "com.palantir.tritium:tritium-lib"
            ]
        },
        "com.squareup.okhttp3:logging-interceptor": {
            "locked": "3.8.1",
            "transitive": [
                "com.palantir.remoting3:okhttp-clients"
            ]
        },
<<<<<<< HEAD
        "com.squareup.okhttp3:okhttp": {
            "locked": "3.8.1",
            "transitive": [
                "com.netflix.feign:feign-okhttp",
                "com.palantir.remoting3:okhttp-clients",
                "com.palantir.remoting3:tracing-okhttp3",
                "com.squareup.okhttp3:logging-interceptor"
            ]
        },
        "com.squareup.okio:okio": {
            "locked": "1.13.0",
            "transitive": [
                "com.squareup.okhttp3:okhttp"
            ]
        },
=======
>>>>>>> f236d3b8
        "com.squareup:javapoet": {
            "locked": "1.9.0",
            "transitive": [
                "com.palantir.atlasdb:atlasdb-client"
            ]
        },
        "commons-lang:commons-lang": {
            "locked": "2.6",
            "transitive": [
                "com.palantir.atlasdb:atlasdb-client"
            ]
        },
        "io.dropwizard.metrics:metrics-core": {
            "locked": "3.2.3",
            "transitive": [
                "com.palantir.atlasdb:atlasdb-commons",
                "com.palantir.remoting3:okhttp-clients"
            ]
        },
        "javax.validation:validation-api": {
            "locked": "1.1.0.Final",
            "transitive": [
                "com.palantir.atlasdb:atlasdb-api"
            ]
        },
        "javax.ws.rs:javax.ws.rs-api": {
            "locked": "2.0.1",
            "transitive": [
                "com.palantir.atlasdb:atlasdb-api",
                "com.palantir.atlasdb:atlasdb-commons",
                "com.palantir.atlasdb:atlasdb-persistent-lock-api",
                "com.palantir.atlasdb:lock-api",
                "com.palantir.atlasdb:qos-service-api",
                "com.palantir.atlasdb:timestamp-api",
                "com.palantir.remoting-api:errors",
                "com.palantir.remoting3:error-handling",
                "com.palantir.remoting3:jaxrs-clients"
            ]
        },
        "joda-time:joda-time": {
            "locked": "2.7",
            "transitive": [
                "com.palantir.atlasdb:lock-impl"
            ]
        },
        "net.jpountz.lz4:lz4": {
            "locked": "1.3.0",
            "transitive": [
                "com.palantir.atlasdb:atlasdb-commons"
            ]
        },
        "org.apache.commons:commons-lang3": {
            "locked": "3.1",
            "transitive": [
                "com.palantir.atlasdb:atlasdb-api"
            ]
        },
        "org.apache.commons:commons-math3": {
            "locked": "3.2",
            "transitive": [
                "com.palantir.atlasdb:atlasdb-commons"
            ]
        },
        "org.hdrhistogram:HdrHistogram": {
            "locked": "2.1.10",
            "transitive": [
                "com.palantir.atlasdb:atlasdb-client"
            ]
        },
        "org.jvnet:animal-sniffer-annotation": {
            "locked": "1.0",
            "transitive": [
                "com.netflix.feign:feign-core"
            ]
        },
        "org.mpierce.metrics.reservoir:hdrhistogram-metrics-reservoir": {
            "locked": "1.1.2",
            "transitive": [
                "com.palantir.tritium:tritium-metrics"
            ]
        },
        "org.slf4j:slf4j-api": {
            "locked": "1.7.5",
            "transitive": [
                "com.netflix.feign:feign-slf4j",
                "com.palantir.atlasdb:atlasdb-commons",
                "com.palantir.remoting3:error-handling",
                "com.palantir.remoting3:jaxrs-clients",
                "com.palantir.remoting3:okhttp-clients",
                "com.palantir.remoting3:tracing",
                "com.palantir.tokens:auth-tokens",
                "com.palantir.tritium:tritium-core",
                "com.palantir.tritium:tritium-lib",
                "com.palantir.tritium:tritium-metrics",
                "com.palantir.tritium:tritium-slf4j",
                "com.palantir.tritium:tritium-tracing",
                "io.dropwizard.metrics:metrics-core"
            ]
        },
        "org.xerial.snappy:snappy-java": {
            "locked": "1.1.1.7",
            "transitive": [
                "com.palantir.atlasdb:atlasdb-client"
            ]
        },
        "org.yaml:snakeyaml": {
            "locked": "1.12",
            "transitive": [
                "com.palantir.atlasdb:lock-impl"
            ]
        }
    },
    "runtime": {
        "com.fasterxml.jackson.core:jackson-annotations": {
            "locked": "2.6.7",
            "transitive": [
                "com.fasterxml.jackson.core:jackson-databind",
                "com.palantir.atlasdb:atlasdb-api",
                "com.palantir.atlasdb:atlasdb-commons",
                "com.palantir.atlasdb:lock-api",
                "com.palantir.atlasdb:timestamp-api",
                "com.palantir.atlasdb:timestamp-client"
            ]
        },
        "com.fasterxml.jackson.core:jackson-core": {
            "locked": "2.6.7",
            "transitive": [
                "com.fasterxml.jackson.core:jackson-databind",
                "com.fasterxml.jackson.dataformat:jackson-dataformat-cbor",
                "com.fasterxml.jackson.datatype:jackson-datatype-guava",
                "com.fasterxml.jackson.datatype:jackson-datatype-jdk8",
                "com.fasterxml.jackson.datatype:jackson-datatype-jsr310",
                "com.fasterxml.jackson.jaxrs:jackson-jaxrs-base",
                "com.fasterxml.jackson.jaxrs:jackson-jaxrs-cbor-provider",
                "com.fasterxml.jackson.module:jackson-module-afterburner",
                "com.fasterxml.jackson.module:jackson-module-jaxb-annotations",
                "com.palantir.atlasdb:atlasdb-client"
            ]
        },
        "com.fasterxml.jackson.core:jackson-databind": {
            "locked": "2.6.7",
            "transitive": [
                "com.fasterxml.jackson.datatype:jackson-datatype-guava",
                "com.fasterxml.jackson.datatype:jackson-datatype-jdk8",
                "com.fasterxml.jackson.datatype:jackson-datatype-jsr310",
                "com.fasterxml.jackson.jaxrs:jackson-jaxrs-base",
                "com.fasterxml.jackson.jaxrs:jackson-jaxrs-cbor-provider",
                "com.fasterxml.jackson.module:jackson-module-afterburner",
                "com.fasterxml.jackson.module:jackson-module-jaxb-annotations",
                "com.netflix.feign:feign-jackson",
                "com.palantir.atlasdb:atlasdb-api",
                "com.palantir.atlasdb:atlasdb-client",
                "com.palantir.atlasdb:atlasdb-persistent-lock-api",
                "com.palantir.atlasdb:lock-api",
                "com.palantir.atlasdb:qos-service-api",
                "com.palantir.atlasdb:timestamp-client",
                "com.palantir.remoting-api:errors",
                "com.palantir.remoting-api:ssl-config",
                "com.palantir.remoting-api:tracing",
                "com.palantir.remoting3:jackson-support",
                "com.palantir.remoting3:keystores",
                "com.palantir.remoting3:tracing",
                "com.palantir.tokens:auth-tokens"
            ]
        },
        "com.fasterxml.jackson.dataformat:jackson-dataformat-cbor": {
            "locked": "2.6.7",
            "transitive": [
                "com.fasterxml.jackson.jaxrs:jackson-jaxrs-cbor-provider",
                "com.palantir.remoting3:jackson-support"
            ]
        },
        "com.fasterxml.jackson.datatype:jackson-datatype-guava": {
            "locked": "2.6.7",
            "transitive": [
                "com.palantir.atlasdb:atlasdb-client",
                "com.palantir.remoting3:jackson-support",
                "com.palantir.remoting3:tracing"
            ]
        },
        "com.fasterxml.jackson.datatype:jackson-datatype-jdk8": {
            "locked": "2.6.7",
            "transitive": [
                "com.palantir.remoting3:jackson-support",
                "com.palantir.remoting3:tracing",
                "com.palantir.tokens:auth-tokens"
            ]
        },
        "com.fasterxml.jackson.datatype:jackson-datatype-jsr310": {
            "locked": "2.6.7",
            "transitive": [
                "com.palantir.remoting3:jackson-support"
            ]
        },
        "com.fasterxml.jackson.jaxrs:jackson-jaxrs-base": {
            "locked": "2.6.7",
            "transitive": [
                "com.fasterxml.jackson.jaxrs:jackson-jaxrs-cbor-provider"
            ]
        },
        "com.fasterxml.jackson.jaxrs:jackson-jaxrs-cbor-provider": {
            "locked": "2.6.7",
            "transitive": [
                "com.palantir.remoting3:jersey-servers"
            ]
        },
        "com.fasterxml.jackson.module:jackson-module-afterburner": {
            "locked": "2.6.7",
            "transitive": [
                "com.palantir.remoting3:jackson-support",
                "com.palantir.remoting3:jersey-servers",
                "com.palantir.remoting3:tracing"
            ]
        },
        "com.fasterxml.jackson.module:jackson-module-jaxb-annotations": {
            "locked": "2.6.7",
            "transitive": [
                "com.fasterxml.jackson.jaxrs:jackson-jaxrs-cbor-provider"
            ]
        },
        "com.google.code.findbugs:annotations": {
            "locked": "2.0.3",
            "transitive": [
                "com.palantir.atlasdb:atlasdb-api",
                "com.palantir.atlasdb:atlasdb-client",
                "com.palantir.atlasdb:atlasdb-client-protobufs",
                "com.palantir.atlasdb:atlasdb-commons",
                "com.palantir.atlasdb:atlasdb-lock-api",
                "com.palantir.atlasdb:atlasdb-persistent-lock-api",
                "com.palantir.atlasdb:commons-executors",
                "com.palantir.atlasdb:lock-api",
                "com.palantir.atlasdb:lock-impl",
                "com.palantir.atlasdb:qos-service-api",
                "com.palantir.atlasdb:timestamp-api",
                "com.palantir.atlasdb:timestamp-client",
                "com.palantir.tritium:tritium-api",
                "com.palantir.tritium:tritium-core",
                "com.palantir.tritium:tritium-lib",
                "com.palantir.tritium:tritium-metrics",
                "com.palantir.tritium:tritium-slf4j",
                "com.palantir.tritium:tritium-tracing"
            ]
        },
        "com.google.code.findbugs:jsr305": {
            "locked": "3.0.1",
            "transitive": [
                "com.palantir.atlasdb:atlasdb-commons",
<<<<<<< HEAD
                "com.palantir.remoting-api:errors",
                "com.palantir.remoting3:jaxrs-clients",
                "com.palantir.remoting3:refresh-utils"
=======
                "com.palantir.remoting-api:errors"
>>>>>>> f236d3b8
            ]
        },
        "com.google.guava:guava": {
            "locked": "18.0",
            "transitive": [
                "com.fasterxml.jackson.datatype:jackson-datatype-guava",
                "com.palantir.atlasdb:atlasdb-commons",
                "com.palantir.common:streams",
                "com.palantir.remoting3:error-handling",
                "com.palantir.remoting3:jaxrs-clients",
                "com.palantir.remoting3:keystores",
                "com.palantir.remoting3:okhttp-clients",
                "com.palantir.remoting3:refresh-utils",
                "com.palantir.remoting3:tracing",
                "com.palantir.tritium:tritium-core",
                "com.palantir.tritium:tritium-lib",
                "com.palantir.tritium:tritium-metrics"
            ]
        },
        "com.google.protobuf:protobuf-java": {
            "locked": "2.6.0",
            "transitive": [
                "com.palantir.atlasdb:atlasdb-client",
                "com.palantir.atlasdb:atlasdb-client-protobufs"
            ]
        },
        "com.googlecode.json-simple:json-simple": {
            "locked": "1.1.1",
            "transitive": [
                "com.palantir.atlasdb:atlasdb-client"
            ]
        },
        "com.googlecode.protobuf-java-format:protobuf-java-format": {
            "locked": "1.2",
            "transitive": [
                "com.palantir.atlasdb:atlasdb-client"
            ]
        },
        "com.jcraft:jzlib": {
            "locked": "1.1.3",
            "transitive": [
                "com.palantir.remoting3:jersey-servers"
            ]
        },
        "com.netflix.feign:feign-core": {
            "locked": "8.17.0",
            "transitive": [
                "com.netflix.feign:feign-jackson",
                "com.netflix.feign:feign-jaxrs",
                "com.netflix.feign:feign-okhttp",
                "com.netflix.feign:feign-slf4j"
            ]
        },
        "com.netflix.feign:feign-jackson": {
            "locked": "8.17.0",
            "transitive": [
                "com.palantir.remoting3:jaxrs-clients"
            ]
        },
        "com.netflix.feign:feign-jaxrs": {
            "locked": "8.17.0",
            "transitive": [
                "com.palantir.remoting3:jaxrs-clients"
            ]
        },
        "com.netflix.feign:feign-okhttp": {
            "locked": "8.17.0",
            "transitive": [
                "com.palantir.remoting3:jaxrs-clients"
            ]
        },
        "com.netflix.feign:feign-slf4j": {
            "locked": "8.17.0",
            "transitive": [
                "com.palantir.remoting3:jaxrs-clients"
            ]
        },
        "com.palantir.atlasdb:atlasdb-api": {
            "project": true,
            "transitive": [
                "com.palantir.atlasdb:atlasdb-client",
                "com.palantir.atlasdb:atlasdb-lock-api"
            ]
        },
        "com.palantir.atlasdb:atlasdb-client": {
            "project": true
        },
        "com.palantir.atlasdb:atlasdb-client-protobufs": {
            "project": true,
            "transitive": [
                "com.palantir.atlasdb:atlasdb-client"
            ]
        },
        "com.palantir.atlasdb:atlasdb-commons": {
            "project": true,
            "transitive": [
                "com.palantir.atlasdb:atlasdb-api",
                "com.palantir.atlasdb:atlasdb-client",
                "com.palantir.atlasdb:lock-api",
                "com.palantir.atlasdb:lock-impl",
                "com.palantir.atlasdb:timestamp-client"
            ]
        },
        "com.palantir.atlasdb:atlasdb-lock-api": {
            "project": true
        },
        "com.palantir.atlasdb:atlasdb-persistent-lock-api": {
            "project": true
        },
        "com.palantir.atlasdb:commons-executors": {
            "project": true,
            "transitive": [
                "com.palantir.atlasdb:atlasdb-commons"
            ]
        },
        "com.palantir.atlasdb:lock-api": {
            "project": true,
            "transitive": [
                "com.palantir.atlasdb:atlasdb-lock-api",
                "com.palantir.atlasdb:lock-impl"
            ]
        },
        "com.palantir.atlasdb:lock-impl": {
            "project": true
        },
        "com.palantir.atlasdb:qos-service-api": {
            "project": true,
            "transitive": [
                "com.palantir.atlasdb:atlasdb-api",
                "com.palantir.atlasdb:atlasdb-client"
            ]
        },
        "com.palantir.atlasdb:timestamp-api": {
            "project": true,
            "transitive": [
                "com.palantir.atlasdb:atlasdb-api",
                "com.palantir.atlasdb:lock-api",
                "com.palantir.atlasdb:timestamp-client"
            ]
        },
        "com.palantir.atlasdb:timestamp-client": {
            "project": true
        },
        "com.palantir.common:streams": {
            "locked": "1.9.0"
        },
        "com.palantir.patches.sourceforge:trove3": {
            "locked": "3.0.3-p5",
            "requested": "3.0.3-p5",
            "transitive": [
                "com.palantir.atlasdb:lock-impl"
            ]
        },
        "com.palantir.remoting-api:errors": {
            "locked": "1.4.0",
            "transitive": [
                "com.palantir.remoting3:error-handling"
            ]
        },
        "com.palantir.remoting-api:service-config": {
            "locked": "1.4.0",
            "transitive": [
                "com.palantir.remoting3:http-clients"
            ]
        },
        "com.palantir.remoting-api:ssl-config": {
            "locked": "1.4.0",
            "transitive": [
                "com.palantir.atlasdb:atlasdb-api",
                "com.palantir.remoting-api:service-config",
                "com.palantir.remoting3:keystores"
            ]
        },
        "com.palantir.remoting-api:tracing": {
            "locked": "1.4.0",
            "transitive": [
                "com.palantir.remoting3:tracing"
            ]
        },
        "com.palantir.remoting3:error-handling": {
            "locked": "3.5.1",
            "transitive": [
                "com.palantir.remoting3:jaxrs-clients",
                "com.palantir.remoting3:jersey-servers",
                "com.palantir.remoting3:okhttp-clients"
            ]
        },
        "com.palantir.remoting3:http-clients": {
            "locked": "3.5.1",
            "transitive": [
                "com.palantir.remoting3:jaxrs-clients",
                "com.palantir.remoting3:okhttp-clients"
            ]
        },
        "com.palantir.remoting3:jackson-support": {
            "locked": "3.5.1",
            "transitive": [
                "com.palantir.remoting3:error-handling",
                "com.palantir.remoting3:jaxrs-clients",
                "com.palantir.remoting3:tracing"
            ]
        },
        "com.palantir.remoting3:jaxrs-clients": {
            "locked": "3.5.1",
            "transitive": [
<<<<<<< HEAD
                "com.palantir.atlasdb:atlasdb-api",
=======
>>>>>>> f236d3b8
                "com.palantir.atlasdb:qos-service-api"
            ]
        },
        "com.palantir.remoting3:jersey-servers": {
            "locked": "3.5.1"
        },
        "com.palantir.remoting3:keystores": {
            "locked": "3.5.1",
            "transitive": [
                "com.palantir.remoting3:http-clients",
                "com.palantir.remoting3:jaxrs-clients"
            ]
        },
        "com.palantir.remoting3:okhttp-clients": {
            "locked": "3.5.1",
            "transitive": [
                "com.palantir.remoting3:jaxrs-clients"
            ]
        },
        "com.palantir.remoting3:refresh-utils": {
            "locked": "3.5.1",
            "transitive": [
                "com.palantir.remoting3:jaxrs-clients"
            ]
        },
        "com.palantir.remoting3:tracing": {
            "locked": "3.5.1",
            "transitive": [
                "com.palantir.atlasdb:atlasdb-client",
                "com.palantir.atlasdb:lock-impl",
                "com.palantir.remoting3:jersey-servers",
                "com.palantir.remoting3:tracing-okhttp3"
            ]
        },
        "com.palantir.remoting3:tracing-okhttp3": {
            "locked": "3.5.1",
            "transitive": [
                "com.palantir.remoting3:jaxrs-clients",
                "com.palantir.remoting3:okhttp-clients"
            ]
        },
        "com.palantir.safe-logging:safe-logging": {
            "locked": "0.1.3",
            "transitive": [
                "com.palantir.atlasdb:atlasdb-client",
                "com.palantir.atlasdb:atlasdb-commons",
                "com.palantir.atlasdb:lock-api",
                "com.palantir.atlasdb:lock-impl",
                "com.palantir.atlasdb:qos-service-api",
                "com.palantir.atlasdb:timestamp-api",
                "com.palantir.remoting-api:errors",
                "com.palantir.remoting3:jersey-servers",
                "com.palantir.remoting3:tracing",
                "com.palantir.tritium:tritium-core",
                "com.palantir.tritium:tritium-lib",
                "com.palantir.tritium:tritium-metrics",
                "com.palantir.tritium:tritium-registry",
                "com.palantir.tritium:tritium-slf4j",
                "com.palantir.tritium:tritium-tracing"
            ]
        },
        "com.palantir.tokens:auth-tokens": {
            "locked": "3.0.0",
            "transitive": [
                "com.palantir.remoting-api:service-config"
            ]
        },
        "com.palantir.tritium:tritium-api": {
<<<<<<< HEAD
            "locked": "0.8.4",
=======
            "locked": "0.9.0",
>>>>>>> f236d3b8
            "transitive": [
                "com.palantir.tritium:tritium-core",
                "com.palantir.tritium:tritium-lib",
                "com.palantir.tritium:tritium-metrics",
                "com.palantir.tritium:tritium-slf4j",
                "com.palantir.tritium:tritium-tracing"
            ]
        },
        "com.palantir.tritium:tritium-core": {
<<<<<<< HEAD
            "locked": "0.8.4",
=======
            "locked": "0.9.0",
>>>>>>> f236d3b8
            "transitive": [
                "com.palantir.tritium:tritium-lib",
                "com.palantir.tritium:tritium-metrics",
                "com.palantir.tritium:tritium-slf4j",
                "com.palantir.tritium:tritium-tracing"
            ]
        },
        "com.palantir.tritium:tritium-lib": {
<<<<<<< HEAD
            "locked": "0.8.4",
=======
            "locked": "0.9.0",
>>>>>>> f236d3b8
            "transitive": [
                "com.palantir.atlasdb:atlasdb-client"
            ]
        },
        "com.palantir.tritium:tritium-metrics": {
<<<<<<< HEAD
            "locked": "0.8.4",
=======
            "locked": "0.9.0",
>>>>>>> f236d3b8
            "transitive": [
                "com.palantir.atlasdb:atlasdb-client",
                "com.palantir.tritium:tritium-lib"
            ]
        },
        "com.palantir.tritium:tritium-proxy": {
<<<<<<< HEAD
            "locked": "0.8.4",
=======
            "locked": "0.9.0",
>>>>>>> f236d3b8
            "transitive": [
                "com.palantir.tritium:tritium-lib"
            ]
        },
        "com.palantir.tritium:tritium-registry": {
<<<<<<< HEAD
            "locked": "0.8.4",
=======
            "locked": "0.9.0",
>>>>>>> f236d3b8
            "transitive": [
                "com.palantir.atlasdb:atlasdb-client"
            ]
        },
        "com.palantir.tritium:tritium-slf4j": {
<<<<<<< HEAD
            "locked": "0.8.4",
=======
            "locked": "0.9.0",
>>>>>>> f236d3b8
            "transitive": [
                "com.palantir.tritium:tritium-lib"
            ]
        },
        "com.palantir.tritium:tritium-tracing": {
<<<<<<< HEAD
            "locked": "0.8.4",
=======
            "locked": "0.9.0",
>>>>>>> f236d3b8
            "transitive": [
                "com.palantir.tritium:tritium-lib"
            ]
        },
        "com.squareup.okhttp3:logging-interceptor": {
            "locked": "3.8.1",
            "transitive": [
                "com.palantir.remoting3:okhttp-clients"
            ]
        },
<<<<<<< HEAD
        "com.squareup.okhttp3:okhttp": {
            "locked": "3.8.1",
            "transitive": [
                "com.netflix.feign:feign-okhttp",
                "com.palantir.remoting3:okhttp-clients",
                "com.palantir.remoting3:tracing-okhttp3",
                "com.squareup.okhttp3:logging-interceptor"
            ]
        },
        "com.squareup.okio:okio": {
            "locked": "1.13.0",
            "transitive": [
                "com.squareup.okhttp3:okhttp"
            ]
        },
=======
>>>>>>> f236d3b8
        "com.squareup:javapoet": {
            "locked": "1.9.0",
            "transitive": [
                "com.palantir.atlasdb:atlasdb-client"
            ]
        },
        "commons-lang:commons-lang": {
            "locked": "2.6",
            "transitive": [
                "com.palantir.atlasdb:atlasdb-client"
            ]
        },
        "io.dropwizard.metrics:metrics-core": {
            "locked": "3.2.3",
            "transitive": [
                "com.palantir.atlasdb:atlasdb-commons",
                "com.palantir.remoting3:okhttp-clients"
            ]
        },
        "javax.validation:validation-api": {
            "locked": "1.1.0.Final",
            "transitive": [
                "com.palantir.atlasdb:atlasdb-api"
            ]
        },
        "javax.ws.rs:javax.ws.rs-api": {
            "locked": "2.0.1",
            "transitive": [
                "com.palantir.atlasdb:atlasdb-api",
                "com.palantir.atlasdb:atlasdb-commons",
                "com.palantir.atlasdb:atlasdb-persistent-lock-api",
                "com.palantir.atlasdb:lock-api",
                "com.palantir.atlasdb:qos-service-api",
                "com.palantir.atlasdb:timestamp-api",
                "com.palantir.remoting-api:errors",
                "com.palantir.remoting3:error-handling",
                "com.palantir.remoting3:jaxrs-clients"
            ]
        },
        "joda-time:joda-time": {
            "locked": "2.7",
            "transitive": [
                "com.palantir.atlasdb:lock-impl"
            ]
        },
        "net.jpountz.lz4:lz4": {
            "locked": "1.3.0",
            "transitive": [
                "com.palantir.atlasdb:atlasdb-commons"
            ]
        },
        "org.apache.commons:commons-lang3": {
            "locked": "3.1",
            "transitive": [
                "com.palantir.atlasdb:atlasdb-api"
            ]
        },
        "org.apache.commons:commons-math3": {
            "locked": "3.2",
            "transitive": [
                "com.palantir.atlasdb:atlasdb-commons"
            ]
        },
        "org.hdrhistogram:HdrHistogram": {
            "locked": "2.1.10",
            "transitive": [
                "com.palantir.atlasdb:atlasdb-client"
            ]
        },
        "org.jvnet:animal-sniffer-annotation": {
            "locked": "1.0",
            "transitive": [
                "com.netflix.feign:feign-core"
            ]
        },
        "org.mpierce.metrics.reservoir:hdrhistogram-metrics-reservoir": {
            "locked": "1.1.2",
            "transitive": [
                "com.palantir.tritium:tritium-metrics"
            ]
        },
        "org.slf4j:slf4j-api": {
            "locked": "1.7.5",
            "transitive": [
                "com.netflix.feign:feign-slf4j",
                "com.palantir.atlasdb:atlasdb-commons",
                "com.palantir.remoting3:error-handling",
                "com.palantir.remoting3:jaxrs-clients",
                "com.palantir.remoting3:okhttp-clients",
                "com.palantir.remoting3:tracing",
                "com.palantir.tokens:auth-tokens",
                "com.palantir.tritium:tritium-core",
                "com.palantir.tritium:tritium-lib",
                "com.palantir.tritium:tritium-metrics",
                "com.palantir.tritium:tritium-slf4j",
                "com.palantir.tritium:tritium-tracing",
                "io.dropwizard.metrics:metrics-core"
            ]
        },
        "org.xerial.snappy:snappy-java": {
            "locked": "1.1.1.7",
            "transitive": [
                "com.palantir.atlasdb:atlasdb-client"
            ]
        },
        "org.yaml:snakeyaml": {
            "locked": "1.12",
            "transitive": [
                "com.palantir.atlasdb:lock-impl"
            ]
        }
    }
}<|MERGE_RESOLUTION|>--- conflicted
+++ resolved
@@ -134,13 +134,9 @@
             "locked": "3.0.1",
             "transitive": [
                 "com.palantir.atlasdb:atlasdb-commons",
-<<<<<<< HEAD
                 "com.palantir.remoting-api:errors",
                 "com.palantir.remoting3:jaxrs-clients",
                 "com.palantir.remoting3:refresh-utils"
-=======
-                "com.palantir.remoting-api:errors"
->>>>>>> f236d3b8
             ]
         },
         "com.google.guava:guava": {
@@ -346,10 +342,7 @@
         "com.palantir.remoting3:jaxrs-clients": {
             "locked": "3.5.1",
             "transitive": [
-<<<<<<< HEAD
-                "com.palantir.atlasdb:atlasdb-api",
-=======
->>>>>>> f236d3b8
+                "com.palantir.atlasdb:atlasdb-api",
                 "com.palantir.atlasdb:qos-service-api"
             ]
         },
@@ -418,11 +411,7 @@
             ]
         },
         "com.palantir.tritium:tritium-api": {
-<<<<<<< HEAD
-            "locked": "0.8.4",
-=======
-            "locked": "0.9.0",
->>>>>>> f236d3b8
+            "locked": "0.9.0",
             "transitive": [
                 "com.palantir.tritium:tritium-core",
                 "com.palantir.tritium:tritium-lib",
@@ -432,11 +421,7 @@
             ]
         },
         "com.palantir.tritium:tritium-core": {
-<<<<<<< HEAD
-            "locked": "0.8.4",
-=======
-            "locked": "0.9.0",
->>>>>>> f236d3b8
+            "locked": "0.9.0",
             "transitive": [
                 "com.palantir.tritium:tritium-lib",
                 "com.palantir.tritium:tritium-metrics",
@@ -445,62 +430,38 @@
             ]
         },
         "com.palantir.tritium:tritium-lib": {
-<<<<<<< HEAD
-            "locked": "0.8.4",
-=======
-            "locked": "0.9.0",
->>>>>>> f236d3b8
+            "locked": "0.9.0",
             "transitive": [
                 "com.palantir.atlasdb:atlasdb-client"
             ]
         },
         "com.palantir.tritium:tritium-metrics": {
-<<<<<<< HEAD
-            "locked": "0.8.4",
-=======
-            "locked": "0.9.0",
->>>>>>> f236d3b8
+            "locked": "0.9.0",
             "transitive": [
                 "com.palantir.atlasdb:atlasdb-client",
                 "com.palantir.tritium:tritium-lib"
             ]
         },
         "com.palantir.tritium:tritium-proxy": {
-<<<<<<< HEAD
-            "locked": "0.8.4",
-=======
-            "locked": "0.9.0",
->>>>>>> f236d3b8
+            "locked": "0.9.0",
             "transitive": [
                 "com.palantir.tritium:tritium-lib"
             ]
         },
         "com.palantir.tritium:tritium-registry": {
-<<<<<<< HEAD
-            "locked": "0.8.4",
-=======
-            "locked": "0.9.0",
->>>>>>> f236d3b8
+            "locked": "0.9.0",
             "transitive": [
                 "com.palantir.atlasdb:atlasdb-client"
             ]
         },
         "com.palantir.tritium:tritium-slf4j": {
-<<<<<<< HEAD
-            "locked": "0.8.4",
-=======
-            "locked": "0.9.0",
->>>>>>> f236d3b8
+            "locked": "0.9.0",
             "transitive": [
                 "com.palantir.tritium:tritium-lib"
             ]
         },
         "com.palantir.tritium:tritium-tracing": {
-<<<<<<< HEAD
-            "locked": "0.8.4",
-=======
-            "locked": "0.9.0",
->>>>>>> f236d3b8
+            "locked": "0.9.0",
             "transitive": [
                 "com.palantir.tritium:tritium-lib"
             ]
@@ -511,7 +472,6 @@
                 "com.palantir.remoting3:okhttp-clients"
             ]
         },
-<<<<<<< HEAD
         "com.squareup.okhttp3:okhttp": {
             "locked": "3.8.1",
             "transitive": [
@@ -527,8 +487,6 @@
                 "com.squareup.okhttp3:okhttp"
             ]
         },
-=======
->>>>>>> f236d3b8
         "com.squareup:javapoet": {
             "locked": "1.9.0",
             "transitive": [
@@ -776,13 +734,9 @@
             "locked": "3.0.1",
             "transitive": [
                 "com.palantir.atlasdb:atlasdb-commons",
-<<<<<<< HEAD
                 "com.palantir.remoting-api:errors",
                 "com.palantir.remoting3:jaxrs-clients",
                 "com.palantir.remoting3:refresh-utils"
-=======
-                "com.palantir.remoting-api:errors"
->>>>>>> f236d3b8
             ]
         },
         "com.google.guava:guava": {
@@ -988,10 +942,7 @@
         "com.palantir.remoting3:jaxrs-clients": {
             "locked": "3.5.1",
             "transitive": [
-<<<<<<< HEAD
-                "com.palantir.atlasdb:atlasdb-api",
-=======
->>>>>>> f236d3b8
+                "com.palantir.atlasdb:atlasdb-api",
                 "com.palantir.atlasdb:qos-service-api"
             ]
         },
@@ -1060,11 +1011,7 @@
             ]
         },
         "com.palantir.tritium:tritium-api": {
-<<<<<<< HEAD
-            "locked": "0.8.4",
-=======
-            "locked": "0.9.0",
->>>>>>> f236d3b8
+            "locked": "0.9.0",
             "transitive": [
                 "com.palantir.tritium:tritium-core",
                 "com.palantir.tritium:tritium-lib",
@@ -1074,11 +1021,7 @@
             ]
         },
         "com.palantir.tritium:tritium-core": {
-<<<<<<< HEAD
-            "locked": "0.8.4",
-=======
-            "locked": "0.9.0",
->>>>>>> f236d3b8
+            "locked": "0.9.0",
             "transitive": [
                 "com.palantir.tritium:tritium-lib",
                 "com.palantir.tritium:tritium-metrics",
@@ -1087,62 +1030,38 @@
             ]
         },
         "com.palantir.tritium:tritium-lib": {
-<<<<<<< HEAD
-            "locked": "0.8.4",
-=======
-            "locked": "0.9.0",
->>>>>>> f236d3b8
+            "locked": "0.9.0",
             "transitive": [
                 "com.palantir.atlasdb:atlasdb-client"
             ]
         },
         "com.palantir.tritium:tritium-metrics": {
-<<<<<<< HEAD
-            "locked": "0.8.4",
-=======
-            "locked": "0.9.0",
->>>>>>> f236d3b8
+            "locked": "0.9.0",
             "transitive": [
                 "com.palantir.atlasdb:atlasdb-client",
                 "com.palantir.tritium:tritium-lib"
             ]
         },
         "com.palantir.tritium:tritium-proxy": {
-<<<<<<< HEAD
-            "locked": "0.8.4",
-=======
-            "locked": "0.9.0",
->>>>>>> f236d3b8
+            "locked": "0.9.0",
             "transitive": [
                 "com.palantir.tritium:tritium-lib"
             ]
         },
         "com.palantir.tritium:tritium-registry": {
-<<<<<<< HEAD
-            "locked": "0.8.4",
-=======
-            "locked": "0.9.0",
->>>>>>> f236d3b8
+            "locked": "0.9.0",
             "transitive": [
                 "com.palantir.atlasdb:atlasdb-client"
             ]
         },
         "com.palantir.tritium:tritium-slf4j": {
-<<<<<<< HEAD
-            "locked": "0.8.4",
-=======
-            "locked": "0.9.0",
->>>>>>> f236d3b8
+            "locked": "0.9.0",
             "transitive": [
                 "com.palantir.tritium:tritium-lib"
             ]
         },
         "com.palantir.tritium:tritium-tracing": {
-<<<<<<< HEAD
-            "locked": "0.8.4",
-=======
-            "locked": "0.9.0",
->>>>>>> f236d3b8
+            "locked": "0.9.0",
             "transitive": [
                 "com.palantir.tritium:tritium-lib"
             ]
@@ -1153,7 +1072,6 @@
                 "com.palantir.remoting3:okhttp-clients"
             ]
         },
-<<<<<<< HEAD
         "com.squareup.okhttp3:okhttp": {
             "locked": "3.8.1",
             "transitive": [
@@ -1169,8 +1087,6 @@
                 "com.squareup.okhttp3:okhttp"
             ]
         },
-=======
->>>>>>> f236d3b8
         "com.squareup:javapoet": {
             "locked": "1.9.0",
             "transitive": [
