package com.palantir.atlasdb.schema.generated;

import java.util.Arrays;
import java.util.Collection;
import java.util.EnumSet;
import java.util.HashSet;
import java.util.Iterator;
import java.util.List;
import java.util.Map;
import java.util.Map.Entry;
import java.util.Set;
import java.util.SortedMap;
import java.util.concurrent.Callable;
import java.util.concurrent.ExecutorService;
import java.util.concurrent.TimeUnit;

import javax.annotation.Generated;


import com.google.common.base.Function;
import com.google.common.base.Joiner;
import com.google.common.base.MoreObjects;
import com.google.common.base.Objects;
import com.google.common.base.Optional;
import com.google.common.base.Supplier;
import com.google.common.collect.ArrayListMultimap;
import com.google.common.collect.Collections2;
import com.google.common.collect.ComparisonChain;
import com.google.common.collect.HashMultimap;
import com.google.common.collect.ImmutableList;
import com.google.common.collect.ImmutableMap;
import com.google.common.collect.ImmutableMultimap;
import com.google.common.collect.ImmutableSet;
import com.google.common.collect.Iterables;
import com.google.common.collect.Iterators;
import com.google.common.collect.Lists;
import com.google.common.collect.Maps;
import com.google.common.collect.Multimap;
import com.google.common.collect.Multimaps;
import com.google.common.collect.Sets;
import com.google.common.hash.Hashing;
import com.google.common.primitives.Bytes;
import com.google.common.primitives.UnsignedBytes;
import com.google.protobuf.InvalidProtocolBufferException;
import com.palantir.atlasdb.compress.CompressionUtils;
import com.palantir.atlasdb.encoding.PtBytes;
import com.palantir.atlasdb.keyvalue.api.Cell;
import com.palantir.atlasdb.keyvalue.api.ColumnRangeSelection;
import com.palantir.atlasdb.keyvalue.api.ColumnRangeSelections;
import com.palantir.atlasdb.keyvalue.api.ColumnSelection;
import com.palantir.atlasdb.keyvalue.api.Namespace;
import com.palantir.atlasdb.keyvalue.api.Prefix;
import com.palantir.atlasdb.keyvalue.api.RangeRequest;
import com.palantir.atlasdb.keyvalue.api.RowResult;
import com.palantir.atlasdb.keyvalue.api.SizedColumnRangeSelection;
import com.palantir.atlasdb.keyvalue.api.TableReference;
import com.palantir.atlasdb.keyvalue.impl.Cells;
import com.palantir.atlasdb.ptobject.EncodingUtils;
import com.palantir.atlasdb.table.api.AtlasDbDynamicMutableExpiringTable;
import com.palantir.atlasdb.table.api.AtlasDbDynamicMutablePersistentTable;
import com.palantir.atlasdb.table.api.AtlasDbMutableExpiringTable;
import com.palantir.atlasdb.table.api.AtlasDbMutablePersistentTable;
import com.palantir.atlasdb.table.api.AtlasDbNamedExpiringSet;
import com.palantir.atlasdb.table.api.AtlasDbNamedMutableTable;
import com.palantir.atlasdb.table.api.AtlasDbNamedPersistentSet;
import com.palantir.atlasdb.table.api.ColumnValue;
import com.palantir.atlasdb.table.api.TypedRowResult;
import com.palantir.atlasdb.table.description.ColumnValueDescription.Compression;
import com.palantir.atlasdb.table.description.ValueType;
import com.palantir.atlasdb.table.generation.ColumnValues;
import com.palantir.atlasdb.table.generation.Descending;
import com.palantir.atlasdb.table.generation.NamedColumnValue;
import com.palantir.atlasdb.transaction.api.AtlasDbConstraintCheckingMode;
import com.palantir.atlasdb.transaction.api.ConstraintCheckingTransaction;
import com.palantir.atlasdb.transaction.api.Transaction;
import com.palantir.common.base.AbortingVisitor;
import com.palantir.common.base.AbortingVisitors;
import com.palantir.common.base.BatchingVisitable;
import com.palantir.common.base.BatchingVisitableView;
import com.palantir.common.base.BatchingVisitables;
import com.palantir.common.base.Throwables;
import com.palantir.common.collect.IterableView;
import com.palantir.common.persist.Persistable;
import com.palantir.common.persist.Persistable.Hydrator;
import com.palantir.common.persist.Persistables;
import com.palantir.common.proxy.AsyncProxy;
import com.palantir.util.AssertUtils;
import com.palantir.util.crypto.Sha256Hash;


@Generated("com.palantir.atlasdb.table.description.render.TableRenderer")
public final class SweepPriorityTable implements
        AtlasDbMutablePersistentTable<SweepPriorityTable.SweepPriorityRow,
                                         SweepPriorityTable.SweepPriorityNamedColumnValue<?>,
                                         SweepPriorityTable.SweepPriorityRowResult>,
        AtlasDbNamedMutableTable<SweepPriorityTable.SweepPriorityRow,
                                    SweepPriorityTable.SweepPriorityNamedColumnValue<?>,
                                    SweepPriorityTable.SweepPriorityRowResult> {
    private final Transaction t;
    private final List<SweepPriorityTrigger> triggers;
    private final static String rawTableName = "priority";
    private final TableReference tableRef;
    private final static ColumnSelection allColumns = getColumnSelection(SweepPriorityNamedColumn.values());

    static SweepPriorityTable of(Transaction t, Namespace namespace) {
        return new SweepPriorityTable(t, namespace, ImmutableList.<SweepPriorityTrigger>of());
    }

    static SweepPriorityTable of(Transaction t, Namespace namespace, SweepPriorityTrigger trigger, SweepPriorityTrigger... triggers) {
        return new SweepPriorityTable(t, namespace, ImmutableList.<SweepPriorityTrigger>builder().add(trigger).add(triggers).build());
    }

    static SweepPriorityTable of(Transaction t, Namespace namespace, List<SweepPriorityTrigger> triggers) {
        return new SweepPriorityTable(t, namespace, triggers);
    }

    private SweepPriorityTable(Transaction t, Namespace namespace, List<SweepPriorityTrigger> triggers) {
        this.t = t;
        this.tableRef = TableReference.create(namespace, rawTableName);
        this.triggers = triggers;
    }

    public static String getRawTableName() {
        return rawTableName;
    }

    public TableReference getTableRef() {
        return tableRef;
    }

    public String getTableName() {
        return tableRef.getQualifiedName();
    }

    public Namespace getNamespace() {
        return tableRef.getNamespace();
    }

    /**
     * <pre>
     * SweepPriorityRow {
     *   {@literal String fullTableName};
     * }
     * </pre>
     */
    public static final class SweepPriorityRow implements Persistable, Comparable<SweepPriorityRow> {
        private final String fullTableName;

        public static SweepPriorityRow of(String fullTableName) {
            return new SweepPriorityRow(fullTableName);
        }

        private SweepPriorityRow(String fullTableName) {
            this.fullTableName = fullTableName;
        }

        public String getFullTableName() {
            return fullTableName;
        }

        public static Function<SweepPriorityRow, String> getFullTableNameFun() {
            return new Function<SweepPriorityRow, String>() {
                @Override
                public String apply(SweepPriorityRow row) {
                    return row.fullTableName;
                }
            };
        }

        public static Function<String, SweepPriorityRow> fromFullTableNameFun() {
            return new Function<String, SweepPriorityRow>() {
                @Override
                public SweepPriorityRow apply(String row) {
                    return SweepPriorityRow.of(row);
                }
            };
        }

        @Override
        public byte[] persistToBytes() {
            byte[] fullTableNameBytes = PtBytes.toBytes(fullTableName);
            return EncodingUtils.add(fullTableNameBytes);
        }

        public static final Hydrator<SweepPriorityRow> BYTES_HYDRATOR = new Hydrator<SweepPriorityRow>() {
            @Override
            public SweepPriorityRow hydrateFromBytes(byte[] __input) {
                int __index = 0;
                String fullTableName = PtBytes.toString(__input, __index, __input.length-__index);
                __index += 0;
                return new SweepPriorityRow(fullTableName);
            }
        };

        @Override
        public String toString() {
            return MoreObjects.toStringHelper(getClass().getSimpleName())
                .add("fullTableName", fullTableName)
                .toString();
        }

        @Override
        public boolean equals(Object obj) {
            if (this == obj) {
                return true;
            }
            if (obj == null) {
                return false;
            }
            if (getClass() != obj.getClass()) {
                return false;
            }
            SweepPriorityRow other = (SweepPriorityRow) obj;
            return Objects.equal(fullTableName, other.fullTableName);
        }

        @Override
        public int hashCode() {
            return Objects.hashCode(fullTableName);
        }

        @Override
        public int compareTo(SweepPriorityRow o) {
            return ComparisonChain.start()
                .compare(this.fullTableName, o.fullTableName)
                .result();
        }
    }

    public interface SweepPriorityNamedColumnValue<T> extends NamedColumnValue<T> { /* */ }

    /**
     * <pre>
     * Column value description {
     *   type: Long;
     * }
     * </pre>
     */
    public static final class CellsDeleted implements SweepPriorityNamedColumnValue<Long> {
        private final Long value;

        public static CellsDeleted of(Long value) {
            return new CellsDeleted(value);
        }

        private CellsDeleted(Long value) {
            this.value = value;
        }

        @Override
        public String getColumnName() {
            return "cells_deleted";
        }

        @Override
        public String getShortColumnName() {
            return "d";
        }

        @Override
        public Long getValue() {
            return value;
        }

        @Override
        public byte[] persistValue() {
            byte[] bytes = EncodingUtils.encodeUnsignedVarLong(value);
            return CompressionUtils.compress(bytes, Compression.NONE);
        }

        @Override
        public byte[] persistColumnName() {
            return PtBytes.toCachedBytes("d");
        }

        public static final Hydrator<CellsDeleted> BYTES_HYDRATOR = new Hydrator<CellsDeleted>() {
            @Override
            public CellsDeleted hydrateFromBytes(byte[] bytes) {
                bytes = CompressionUtils.decompress(bytes, Compression.NONE);
                return of(EncodingUtils.decodeUnsignedVarLong(bytes, 0));
            }
        };

        @Override
        public String toString() {
            return MoreObjects.toStringHelper(getClass().getSimpleName())
                .add("Value", this.value)
                .toString();
        }
    }

    /**
     * <pre>
     * Column value description {
     *   type: Long;
     * }
     * </pre>
     */
    public static final class CellsExamined implements SweepPriorityNamedColumnValue<Long> {
        private final Long value;

        public static CellsExamined of(Long value) {
            return new CellsExamined(value);
        }

        private CellsExamined(Long value) {
            this.value = value;
        }

        @Override
        public String getColumnName() {
            return "cells_examined";
        }

        @Override
        public String getShortColumnName() {
            return "e";
        }

        @Override
        public Long getValue() {
            return value;
        }

        @Override
        public byte[] persistValue() {
            byte[] bytes = EncodingUtils.encodeUnsignedVarLong(value);
            return CompressionUtils.compress(bytes, Compression.NONE);
        }

        @Override
        public byte[] persistColumnName() {
            return PtBytes.toCachedBytes("e");
        }

        public static final Hydrator<CellsExamined> BYTES_HYDRATOR = new Hydrator<CellsExamined>() {
            @Override
            public CellsExamined hydrateFromBytes(byte[] bytes) {
                bytes = CompressionUtils.decompress(bytes, Compression.NONE);
                return of(EncodingUtils.decodeUnsignedVarLong(bytes, 0));
            }
        };

        @Override
        public String toString() {
            return MoreObjects.toStringHelper(getClass().getSimpleName())
                .add("Value", this.value)
                .toString();
        }
    }

    /**
     * <pre>
     * Column value description {
     *   type: Long;
     * }
     * </pre>
     */
    public static final class LastSweepTime implements SweepPriorityNamedColumnValue<Long> {
        private final Long value;

        public static LastSweepTime of(Long value) {
            return new LastSweepTime(value);
        }

        private LastSweepTime(Long value) {
            this.value = value;
        }

        @Override
        public String getColumnName() {
            return "last_sweep_time";
        }

        @Override
        public String getShortColumnName() {
            return "t";
        }

        @Override
        public Long getValue() {
            return value;
        }

        @Override
        public byte[] persistValue() {
            byte[] bytes = EncodingUtils.encodeUnsignedVarLong(value);
            return CompressionUtils.compress(bytes, Compression.NONE);
        }

        @Override
        public byte[] persistColumnName() {
            return PtBytes.toCachedBytes("t");
        }

        public static final Hydrator<LastSweepTime> BYTES_HYDRATOR = new Hydrator<LastSweepTime>() {
            @Override
            public LastSweepTime hydrateFromBytes(byte[] bytes) {
                bytes = CompressionUtils.decompress(bytes, Compression.NONE);
                return of(EncodingUtils.decodeUnsignedVarLong(bytes, 0));
            }
        };

        @Override
        public String toString() {
            return MoreObjects.toStringHelper(getClass().getSimpleName())
                .add("Value", this.value)
                .toString();
        }
    }

    /**
     * <pre>
     * Column value description {
     *   type: Long;
     * }
     * </pre>
     */
    public static final class MinimumSweptTimestamp implements SweepPriorityNamedColumnValue<Long> {
        private final Long value;

        public static MinimumSweptTimestamp of(Long value) {
            return new MinimumSweptTimestamp(value);
        }

        private MinimumSweptTimestamp(Long value) {
            this.value = value;
        }

        @Override
        public String getColumnName() {
            return "minimum_swept_timestamp";
        }

        @Override
        public String getShortColumnName() {
            return "m";
        }

        @Override
        public Long getValue() {
            return value;
        }

        @Override
        public byte[] persistValue() {
            byte[] bytes = EncodingUtils.encodeSignedVarLong(value);
            return CompressionUtils.compress(bytes, Compression.NONE);
        }

        @Override
        public byte[] persistColumnName() {
            return PtBytes.toCachedBytes("m");
        }

        public static final Hydrator<MinimumSweptTimestamp> BYTES_HYDRATOR = new Hydrator<MinimumSweptTimestamp>() {
            @Override
            public MinimumSweptTimestamp hydrateFromBytes(byte[] bytes) {
                bytes = CompressionUtils.decompress(bytes, Compression.NONE);
                return of(EncodingUtils.decodeSignedVarLong(bytes, 0));
            }
        };

        @Override
        public String toString() {
            return MoreObjects.toStringHelper(getClass().getSimpleName())
                .add("Value", this.value)
                .toString();
        }
    }

    /**
     * <pre>
     * Column value description {
     *   type: Long;
     * }
     * </pre>
     */
    public static final class WriteCount implements SweepPriorityNamedColumnValue<Long> {
        private final Long value;

        public static WriteCount of(Long value) {
            return new WriteCount(value);
        }

        private WriteCount(Long value) {
            this.value = value;
        }

        @Override
        public String getColumnName() {
            return "write_count";
        }

        @Override
        public String getShortColumnName() {
            return "w";
        }

        @Override
        public Long getValue() {
            return value;
        }

        @Override
        public byte[] persistValue() {
            byte[] bytes = EncodingUtils.encodeUnsignedVarLong(value);
            return CompressionUtils.compress(bytes, Compression.NONE);
        }

        @Override
        public byte[] persistColumnName() {
            return PtBytes.toCachedBytes("w");
        }

        public static final Hydrator<WriteCount> BYTES_HYDRATOR = new Hydrator<WriteCount>() {
            @Override
            public WriteCount hydrateFromBytes(byte[] bytes) {
                bytes = CompressionUtils.decompress(bytes, Compression.NONE);
                return of(EncodingUtils.decodeUnsignedVarLong(bytes, 0));
            }
        };

        @Override
        public String toString() {
            return MoreObjects.toStringHelper(getClass().getSimpleName())
                .add("Value", this.value)
                .toString();
        }
    }

    public interface SweepPriorityTrigger {
        public void putSweepPriority(Multimap<SweepPriorityRow, ? extends SweepPriorityNamedColumnValue<?>> newRows);
    }

    public static final class SweepPriorityRowResult implements TypedRowResult {
        private final RowResult<byte[]> row;

        public static SweepPriorityRowResult of(RowResult<byte[]> row) {
            return new SweepPriorityRowResult(row);
        }

        private SweepPriorityRowResult(RowResult<byte[]> row) {
            this.row = row;
        }

        @Override
        public SweepPriorityRow getRowName() {
            return SweepPriorityRow.BYTES_HYDRATOR.hydrateFromBytes(row.getRowName());
        }

        public static Function<SweepPriorityRowResult, SweepPriorityRow> getRowNameFun() {
            return new Function<SweepPriorityRowResult, SweepPriorityRow>() {
                @Override
                public SweepPriorityRow apply(SweepPriorityRowResult rowResult) {
                    return rowResult.getRowName();
                }
            };
        }

        public static Function<RowResult<byte[]>, SweepPriorityRowResult> fromRawRowResultFun() {
            return new Function<RowResult<byte[]>, SweepPriorityRowResult>() {
                @Override
                public SweepPriorityRowResult apply(RowResult<byte[]> rowResult) {
                    return new SweepPriorityRowResult(rowResult);
                }
            };
        }

        public boolean hasCellsDeleted() {
            return row.getColumns().containsKey(PtBytes.toCachedBytes("d"));
        }

        public boolean hasCellsExamined() {
            return row.getColumns().containsKey(PtBytes.toCachedBytes("e"));
        }

        public boolean hasLastSweepTime() {
            return row.getColumns().containsKey(PtBytes.toCachedBytes("t"));
        }

        public boolean hasMinimumSweptTimestamp() {
            return row.getColumns().containsKey(PtBytes.toCachedBytes("m"));
        }

        public boolean hasWriteCount() {
            return row.getColumns().containsKey(PtBytes.toCachedBytes("w"));
        }

        public Long getCellsDeleted() {
            byte[] bytes = row.getColumns().get(PtBytes.toCachedBytes("d"));
            if (bytes == null) {
                return null;
            }
            CellsDeleted value = CellsDeleted.BYTES_HYDRATOR.hydrateFromBytes(bytes);
            return value.getValue();
        }

        public Long getCellsExamined() {
            byte[] bytes = row.getColumns().get(PtBytes.toCachedBytes("e"));
            if (bytes == null) {
                return null;
            }
            CellsExamined value = CellsExamined.BYTES_HYDRATOR.hydrateFromBytes(bytes);
            return value.getValue();
        }

        public Long getLastSweepTime() {
            byte[] bytes = row.getColumns().get(PtBytes.toCachedBytes("t"));
            if (bytes == null) {
                return null;
            }
            LastSweepTime value = LastSweepTime.BYTES_HYDRATOR.hydrateFromBytes(bytes);
            return value.getValue();
        }

        public Long getMinimumSweptTimestamp() {
            byte[] bytes = row.getColumns().get(PtBytes.toCachedBytes("m"));
            if (bytes == null) {
                return null;
            }
            MinimumSweptTimestamp value = MinimumSweptTimestamp.BYTES_HYDRATOR.hydrateFromBytes(bytes);
            return value.getValue();
        }

        public Long getWriteCount() {
            byte[] bytes = row.getColumns().get(PtBytes.toCachedBytes("w"));
            if (bytes == null) {
                return null;
            }
            WriteCount value = WriteCount.BYTES_HYDRATOR.hydrateFromBytes(bytes);
            return value.getValue();
        }

        public static Function<SweepPriorityRowResult, Long> getCellsDeletedFun() {
            return new Function<SweepPriorityRowResult, Long>() {
                @Override
                public Long apply(SweepPriorityRowResult rowResult) {
                    return rowResult.getCellsDeleted();
                }
            };
        }

        public static Function<SweepPriorityRowResult, Long> getCellsExaminedFun() {
            return new Function<SweepPriorityRowResult, Long>() {
                @Override
                public Long apply(SweepPriorityRowResult rowResult) {
                    return rowResult.getCellsExamined();
                }
            };
        }

        public static Function<SweepPriorityRowResult, Long> getLastSweepTimeFun() {
            return new Function<SweepPriorityRowResult, Long>() {
                @Override
                public Long apply(SweepPriorityRowResult rowResult) {
                    return rowResult.getLastSweepTime();
                }
            };
        }

        public static Function<SweepPriorityRowResult, Long> getMinimumSweptTimestampFun() {
            return new Function<SweepPriorityRowResult, Long>() {
                @Override
                public Long apply(SweepPriorityRowResult rowResult) {
                    return rowResult.getMinimumSweptTimestamp();
                }
            };
        }

        public static Function<SweepPriorityRowResult, Long> getWriteCountFun() {
            return new Function<SweepPriorityRowResult, Long>() {
                @Override
                public Long apply(SweepPriorityRowResult rowResult) {
                    return rowResult.getWriteCount();
                }
            };
        }

        @Override
        public String toString() {
            return MoreObjects.toStringHelper(getClass().getSimpleName())
                .add("RowName", getRowName())
                .add("CellsDeleted", getCellsDeleted())
                .add("CellsExamined", getCellsExamined())
                .add("LastSweepTime", getLastSweepTime())
                .add("MinimumSweptTimestamp", getMinimumSweptTimestamp())
                .add("WriteCount", getWriteCount())
                .toString();
        }
    }

    public enum SweepPriorityNamedColumn {
        CELLS_DELETED {
            @Override
            public byte[] getShortName() {
                return PtBytes.toCachedBytes("d");
            }
        },
        CELLS_EXAMINED {
            @Override
            public byte[] getShortName() {
                return PtBytes.toCachedBytes("e");
            }
        },
        LAST_SWEEP_TIME {
            @Override
            public byte[] getShortName() {
                return PtBytes.toCachedBytes("t");
            }
        },
        MINIMUM_SWEPT_TIMESTAMP {
            @Override
            public byte[] getShortName() {
                return PtBytes.toCachedBytes("m");
            }
        },
        WRITE_COUNT {
            @Override
            public byte[] getShortName() {
                return PtBytes.toCachedBytes("w");
            }
        };

        public abstract byte[] getShortName();

        public static Function<SweepPriorityNamedColumn, byte[]> toShortName() {
            return new Function<SweepPriorityNamedColumn, byte[]>() {
                @Override
                public byte[] apply(SweepPriorityNamedColumn namedColumn) {
                    return namedColumn.getShortName();
                }
            };
        }
    }

    public static ColumnSelection getColumnSelection(Collection<SweepPriorityNamedColumn> cols) {
        return ColumnSelection.create(Collections2.transform(cols, SweepPriorityNamedColumn.toShortName()));
    }

    public static ColumnSelection getColumnSelection(SweepPriorityNamedColumn... cols) {
        return getColumnSelection(Arrays.asList(cols));
    }

    private static final Map<String, Hydrator<? extends SweepPriorityNamedColumnValue<?>>> shortNameToHydrator =
            ImmutableMap.<String, Hydrator<? extends SweepPriorityNamedColumnValue<?>>>builder()
                .put("w", WriteCount.BYTES_HYDRATOR)
                .put("t", LastSweepTime.BYTES_HYDRATOR)
                .put("m", MinimumSweptTimestamp.BYTES_HYDRATOR)
                .put("d", CellsDeleted.BYTES_HYDRATOR)
                .put("e", CellsExamined.BYTES_HYDRATOR)
                .build();

    public Map<SweepPriorityRow, Long> getWriteCounts(Collection<SweepPriorityRow> rows) {
        Map<Cell, SweepPriorityRow> cells = Maps.newHashMapWithExpectedSize(rows.size());
        for (SweepPriorityRow row : rows) {
            cells.put(Cell.create(row.persistToBytes(), PtBytes.toCachedBytes("w")), row);
        }
        Map<Cell, byte[]> results = t.get(tableRef, cells.keySet());
        Map<SweepPriorityRow, Long> ret = Maps.newHashMapWithExpectedSize(results.size());
        for (Entry<Cell, byte[]> e : results.entrySet()) {
            Long val = WriteCount.BYTES_HYDRATOR.hydrateFromBytes(e.getValue()).getValue();
            ret.put(cells.get(e.getKey()), val);
        }
        return ret;
    }

    public Map<SweepPriorityRow, Long> getLastSweepTimes(Collection<SweepPriorityRow> rows) {
        Map<Cell, SweepPriorityRow> cells = Maps.newHashMapWithExpectedSize(rows.size());
        for (SweepPriorityRow row : rows) {
            cells.put(Cell.create(row.persistToBytes(), PtBytes.toCachedBytes("t")), row);
        }
        Map<Cell, byte[]> results = t.get(tableRef, cells.keySet());
        Map<SweepPriorityRow, Long> ret = Maps.newHashMapWithExpectedSize(results.size());
        for (Entry<Cell, byte[]> e : results.entrySet()) {
            Long val = LastSweepTime.BYTES_HYDRATOR.hydrateFromBytes(e.getValue()).getValue();
            ret.put(cells.get(e.getKey()), val);
        }
        return ret;
    }

    public Map<SweepPriorityRow, Long> getMinimumSweptTimestamps(Collection<SweepPriorityRow> rows) {
        Map<Cell, SweepPriorityRow> cells = Maps.newHashMapWithExpectedSize(rows.size());
        for (SweepPriorityRow row : rows) {
            cells.put(Cell.create(row.persistToBytes(), PtBytes.toCachedBytes("m")), row);
        }
        Map<Cell, byte[]> results = t.get(tableRef, cells.keySet());
        Map<SweepPriorityRow, Long> ret = Maps.newHashMapWithExpectedSize(results.size());
        for (Entry<Cell, byte[]> e : results.entrySet()) {
            Long val = MinimumSweptTimestamp.BYTES_HYDRATOR.hydrateFromBytes(e.getValue()).getValue();
            ret.put(cells.get(e.getKey()), val);
        }
        return ret;
    }

    public Map<SweepPriorityRow, Long> getCellsDeleteds(Collection<SweepPriorityRow> rows) {
        Map<Cell, SweepPriorityRow> cells = Maps.newHashMapWithExpectedSize(rows.size());
        for (SweepPriorityRow row : rows) {
            cells.put(Cell.create(row.persistToBytes(), PtBytes.toCachedBytes("d")), row);
        }
        Map<Cell, byte[]> results = t.get(tableRef, cells.keySet());
        Map<SweepPriorityRow, Long> ret = Maps.newHashMapWithExpectedSize(results.size());
        for (Entry<Cell, byte[]> e : results.entrySet()) {
            Long val = CellsDeleted.BYTES_HYDRATOR.hydrateFromBytes(e.getValue()).getValue();
            ret.put(cells.get(e.getKey()), val);
        }
        return ret;
    }

    public Map<SweepPriorityRow, Long> getCellsExamineds(Collection<SweepPriorityRow> rows) {
        Map<Cell, SweepPriorityRow> cells = Maps.newHashMapWithExpectedSize(rows.size());
        for (SweepPriorityRow row : rows) {
            cells.put(Cell.create(row.persistToBytes(), PtBytes.toCachedBytes("e")), row);
        }
        Map<Cell, byte[]> results = t.get(tableRef, cells.keySet());
        Map<SweepPriorityRow, Long> ret = Maps.newHashMapWithExpectedSize(results.size());
        for (Entry<Cell, byte[]> e : results.entrySet()) {
            Long val = CellsExamined.BYTES_HYDRATOR.hydrateFromBytes(e.getValue()).getValue();
            ret.put(cells.get(e.getKey()), val);
        }
        return ret;
    }

    public void putWriteCount(SweepPriorityRow row, Long value) {
        put(ImmutableMultimap.of(row, WriteCount.of(value)));
    }

    public void putWriteCount(Map<SweepPriorityRow, Long> map) {
        Map<SweepPriorityRow, SweepPriorityNamedColumnValue<?>> toPut = Maps.newHashMapWithExpectedSize(map.size());
        for (Entry<SweepPriorityRow, Long> e : map.entrySet()) {
            toPut.put(e.getKey(), WriteCount.of(e.getValue()));
        }
        put(Multimaps.forMap(toPut));
    }

    public void putWriteCountUnlessExists(SweepPriorityRow row, Long value) {
        putUnlessExists(ImmutableMultimap.of(row, WriteCount.of(value)));
    }

    public void putWriteCountUnlessExists(Map<SweepPriorityRow, Long> map) {
        Map<SweepPriorityRow, SweepPriorityNamedColumnValue<?>> toPut = Maps.newHashMapWithExpectedSize(map.size());
        for (Entry<SweepPriorityRow, Long> e : map.entrySet()) {
            toPut.put(e.getKey(), WriteCount.of(e.getValue()));
        }
        putUnlessExists(Multimaps.forMap(toPut));
    }

    public void putLastSweepTime(SweepPriorityRow row, Long value) {
        put(ImmutableMultimap.of(row, LastSweepTime.of(value)));
    }

    public void putLastSweepTime(Map<SweepPriorityRow, Long> map) {
        Map<SweepPriorityRow, SweepPriorityNamedColumnValue<?>> toPut = Maps.newHashMapWithExpectedSize(map.size());
        for (Entry<SweepPriorityRow, Long> e : map.entrySet()) {
            toPut.put(e.getKey(), LastSweepTime.of(e.getValue()));
        }
        put(Multimaps.forMap(toPut));
    }

    public void putLastSweepTimeUnlessExists(SweepPriorityRow row, Long value) {
        putUnlessExists(ImmutableMultimap.of(row, LastSweepTime.of(value)));
    }

    public void putLastSweepTimeUnlessExists(Map<SweepPriorityRow, Long> map) {
        Map<SweepPriorityRow, SweepPriorityNamedColumnValue<?>> toPut = Maps.newHashMapWithExpectedSize(map.size());
        for (Entry<SweepPriorityRow, Long> e : map.entrySet()) {
            toPut.put(e.getKey(), LastSweepTime.of(e.getValue()));
        }
        putUnlessExists(Multimaps.forMap(toPut));
    }

    public void putMinimumSweptTimestamp(SweepPriorityRow row, Long value) {
        put(ImmutableMultimap.of(row, MinimumSweptTimestamp.of(value)));
    }

    public void putMinimumSweptTimestamp(Map<SweepPriorityRow, Long> map) {
        Map<SweepPriorityRow, SweepPriorityNamedColumnValue<?>> toPut = Maps.newHashMapWithExpectedSize(map.size());
        for (Entry<SweepPriorityRow, Long> e : map.entrySet()) {
            toPut.put(e.getKey(), MinimumSweptTimestamp.of(e.getValue()));
        }
        put(Multimaps.forMap(toPut));
    }

    public void putMinimumSweptTimestampUnlessExists(SweepPriorityRow row, Long value) {
        putUnlessExists(ImmutableMultimap.of(row, MinimumSweptTimestamp.of(value)));
    }

    public void putMinimumSweptTimestampUnlessExists(Map<SweepPriorityRow, Long> map) {
        Map<SweepPriorityRow, SweepPriorityNamedColumnValue<?>> toPut = Maps.newHashMapWithExpectedSize(map.size());
        for (Entry<SweepPriorityRow, Long> e : map.entrySet()) {
            toPut.put(e.getKey(), MinimumSweptTimestamp.of(e.getValue()));
        }
        putUnlessExists(Multimaps.forMap(toPut));
    }

    public void putCellsDeleted(SweepPriorityRow row, Long value) {
        put(ImmutableMultimap.of(row, CellsDeleted.of(value)));
    }

    public void putCellsDeleted(Map<SweepPriorityRow, Long> map) {
        Map<SweepPriorityRow, SweepPriorityNamedColumnValue<?>> toPut = Maps.newHashMapWithExpectedSize(map.size());
        for (Entry<SweepPriorityRow, Long> e : map.entrySet()) {
            toPut.put(e.getKey(), CellsDeleted.of(e.getValue()));
        }
        put(Multimaps.forMap(toPut));
    }

    public void putCellsDeletedUnlessExists(SweepPriorityRow row, Long value) {
        putUnlessExists(ImmutableMultimap.of(row, CellsDeleted.of(value)));
    }

    public void putCellsDeletedUnlessExists(Map<SweepPriorityRow, Long> map) {
        Map<SweepPriorityRow, SweepPriorityNamedColumnValue<?>> toPut = Maps.newHashMapWithExpectedSize(map.size());
        for (Entry<SweepPriorityRow, Long> e : map.entrySet()) {
            toPut.put(e.getKey(), CellsDeleted.of(e.getValue()));
        }
        putUnlessExists(Multimaps.forMap(toPut));
    }

    public void putCellsExamined(SweepPriorityRow row, Long value) {
        put(ImmutableMultimap.of(row, CellsExamined.of(value)));
    }

    public void putCellsExamined(Map<SweepPriorityRow, Long> map) {
        Map<SweepPriorityRow, SweepPriorityNamedColumnValue<?>> toPut = Maps.newHashMapWithExpectedSize(map.size());
        for (Entry<SweepPriorityRow, Long> e : map.entrySet()) {
            toPut.put(e.getKey(), CellsExamined.of(e.getValue()));
        }
        put(Multimaps.forMap(toPut));
    }

    public void putCellsExaminedUnlessExists(SweepPriorityRow row, Long value) {
        putUnlessExists(ImmutableMultimap.of(row, CellsExamined.of(value)));
    }

    public void putCellsExaminedUnlessExists(Map<SweepPriorityRow, Long> map) {
        Map<SweepPriorityRow, SweepPriorityNamedColumnValue<?>> toPut = Maps.newHashMapWithExpectedSize(map.size());
        for (Entry<SweepPriorityRow, Long> e : map.entrySet()) {
            toPut.put(e.getKey(), CellsExamined.of(e.getValue()));
        }
        putUnlessExists(Multimaps.forMap(toPut));
    }

    @Override
    public void put(Multimap<SweepPriorityRow, ? extends SweepPriorityNamedColumnValue<?>> rows) {
        t.useTable(tableRef, this);
        t.put(tableRef, ColumnValues.toCellValues(rows));
        for (SweepPriorityTrigger trigger : triggers) {
            trigger.putSweepPriority(rows);
        }
    }

    @Override
    public void putUnlessExists(Multimap<SweepPriorityRow, ? extends SweepPriorityNamedColumnValue<?>> rows) {
        Multimap<SweepPriorityRow, SweepPriorityNamedColumnValue<?>> existing = getRowsMultimap(rows.keySet());
        Multimap<SweepPriorityRow, SweepPriorityNamedColumnValue<?>> toPut = HashMultimap.create();
        for (Entry<SweepPriorityRow, ? extends SweepPriorityNamedColumnValue<?>> entry : rows.entries()) {
            if (!existing.containsEntry(entry.getKey(), entry.getValue())) {
                toPut.put(entry.getKey(), entry.getValue());
            }
        }
        put(toPut);
    }

    public void deleteWriteCount(SweepPriorityRow row) {
        deleteWriteCount(ImmutableSet.of(row));
    }

    public void deleteWriteCount(Iterable<SweepPriorityRow> rows) {
        byte[] col = PtBytes.toCachedBytes("w");
        Set<Cell> cells = Cells.cellsWithConstantColumn(Persistables.persistAll(rows), col);
        t.delete(tableRef, cells);
    }

    public void deleteLastSweepTime(SweepPriorityRow row) {
        deleteLastSweepTime(ImmutableSet.of(row));
    }

    public void deleteLastSweepTime(Iterable<SweepPriorityRow> rows) {
        byte[] col = PtBytes.toCachedBytes("t");
        Set<Cell> cells = Cells.cellsWithConstantColumn(Persistables.persistAll(rows), col);
        t.delete(tableRef, cells);
    }

    public void deleteMinimumSweptTimestamp(SweepPriorityRow row) {
        deleteMinimumSweptTimestamp(ImmutableSet.of(row));
    }

    public void deleteMinimumSweptTimestamp(Iterable<SweepPriorityRow> rows) {
        byte[] col = PtBytes.toCachedBytes("m");
        Set<Cell> cells = Cells.cellsWithConstantColumn(Persistables.persistAll(rows), col);
        t.delete(tableRef, cells);
    }

    public void deleteCellsDeleted(SweepPriorityRow row) {
        deleteCellsDeleted(ImmutableSet.of(row));
    }

    public void deleteCellsDeleted(Iterable<SweepPriorityRow> rows) {
        byte[] col = PtBytes.toCachedBytes("d");
        Set<Cell> cells = Cells.cellsWithConstantColumn(Persistables.persistAll(rows), col);
        t.delete(tableRef, cells);
    }

    public void deleteCellsExamined(SweepPriorityRow row) {
        deleteCellsExamined(ImmutableSet.of(row));
    }

    public void deleteCellsExamined(Iterable<SweepPriorityRow> rows) {
        byte[] col = PtBytes.toCachedBytes("e");
        Set<Cell> cells = Cells.cellsWithConstantColumn(Persistables.persistAll(rows), col);
        t.delete(tableRef, cells);
    }

    @Override
    public void delete(SweepPriorityRow row) {
        delete(ImmutableSet.of(row));
    }

    @Override
    public void delete(Iterable<SweepPriorityRow> rows) {
        List<byte[]> rowBytes = Persistables.persistAll(rows);
        Set<Cell> cells = Sets.newHashSetWithExpectedSize(rowBytes.size() * 5);
        cells.addAll(Cells.cellsWithConstantColumn(rowBytes, PtBytes.toCachedBytes("d")));
        cells.addAll(Cells.cellsWithConstantColumn(rowBytes, PtBytes.toCachedBytes("e")));
        cells.addAll(Cells.cellsWithConstantColumn(rowBytes, PtBytes.toCachedBytes("t")));
        cells.addAll(Cells.cellsWithConstantColumn(rowBytes, PtBytes.toCachedBytes("m")));
        cells.addAll(Cells.cellsWithConstantColumn(rowBytes, PtBytes.toCachedBytes("w")));
        t.delete(tableRef, cells);
    }

    @Override
    public Optional<SweepPriorityRowResult> getRow(SweepPriorityRow row) {
        return getRow(row, allColumns);
    }

    @Override
    public Optional<SweepPriorityRowResult> getRow(SweepPriorityRow row, ColumnSelection columns) {
        byte[] bytes = row.persistToBytes();
        RowResult<byte[]> rowResult = t.getRows(tableRef, ImmutableSet.of(bytes), columns).get(bytes);
        if (rowResult == null) {
            return Optional.absent();
        } else {
            return Optional.of(SweepPriorityRowResult.of(rowResult));
        }
    }

    @Override
    public List<SweepPriorityRowResult> getRows(Iterable<SweepPriorityRow> rows) {
        return getRows(rows, allColumns);
    }

    @Override
    public List<SweepPriorityRowResult> getRows(Iterable<SweepPriorityRow> rows, ColumnSelection columns) {
        SortedMap<byte[], RowResult<byte[]>> results = t.getRows(tableRef, Persistables.persistAll(rows), columns);
        List<SweepPriorityRowResult> rowResults = Lists.newArrayListWithCapacity(results.size());
        for (RowResult<byte[]> row : results.values()) {
            rowResults.add(SweepPriorityRowResult.of(row));
        }
        return rowResults;
    }

    @Override
    public List<SweepPriorityRowResult> getAsyncRows(Iterable<SweepPriorityRow> rows, ExecutorService exec) {
        return getAsyncRows(rows, allColumns, exec);
    }

    @Override
    public List<SweepPriorityRowResult> getAsyncRows(final Iterable<SweepPriorityRow> rows, final ColumnSelection columns, ExecutorService exec) {
        Callable<List<SweepPriorityRowResult>> c =
                new Callable<List<SweepPriorityRowResult>>() {
            @Override
            public List<SweepPriorityRowResult> call() {
                return getRows(rows, columns);
            }
        };
        return AsyncProxy.create(exec.submit(c), List.class);
    }

    @Override
    public List<SweepPriorityNamedColumnValue<?>> getRowColumns(SweepPriorityRow row) {
        return getRowColumns(row, allColumns);
    }

    @Override
    public List<SweepPriorityNamedColumnValue<?>> getRowColumns(SweepPriorityRow row, ColumnSelection columns) {
        byte[] bytes = row.persistToBytes();
        RowResult<byte[]> rowResult = t.getRows(tableRef, ImmutableSet.of(bytes), columns).get(bytes);
        if (rowResult == null) {
            return ImmutableList.of();
        } else {
            List<SweepPriorityNamedColumnValue<?>> ret = Lists.newArrayListWithCapacity(rowResult.getColumns().size());
            for (Entry<byte[], byte[]> e : rowResult.getColumns().entrySet()) {
                ret.add(shortNameToHydrator.get(PtBytes.toString(e.getKey())).hydrateFromBytes(e.getValue()));
            }
            return ret;
        }
    }

    @Override
    public Multimap<SweepPriorityRow, SweepPriorityNamedColumnValue<?>> getRowsMultimap(Iterable<SweepPriorityRow> rows) {
        return getRowsMultimapInternal(rows, allColumns);
    }

    @Override
    public Multimap<SweepPriorityRow, SweepPriorityNamedColumnValue<?>> getRowsMultimap(Iterable<SweepPriorityRow> rows, ColumnSelection columns) {
        return getRowsMultimapInternal(rows, columns);
    }

    @Override
    public Multimap<SweepPriorityRow, SweepPriorityNamedColumnValue<?>> getAsyncRowsMultimap(Iterable<SweepPriorityRow> rows, ExecutorService exec) {
        return getAsyncRowsMultimap(rows, allColumns, exec);
    }

    @Override
    public Multimap<SweepPriorityRow, SweepPriorityNamedColumnValue<?>> getAsyncRowsMultimap(final Iterable<SweepPriorityRow> rows, final ColumnSelection columns, ExecutorService exec) {
        Callable<Multimap<SweepPriorityRow, SweepPriorityNamedColumnValue<?>>> c =
                new Callable<Multimap<SweepPriorityRow, SweepPriorityNamedColumnValue<?>>>() {
            @Override
            public Multimap<SweepPriorityRow, SweepPriorityNamedColumnValue<?>> call() {
                return getRowsMultimapInternal(rows, columns);
            }
        };
        return AsyncProxy.create(exec.submit(c), Multimap.class);
    }

    private Multimap<SweepPriorityRow, SweepPriorityNamedColumnValue<?>> getRowsMultimapInternal(Iterable<SweepPriorityRow> rows, ColumnSelection columns) {
        SortedMap<byte[], RowResult<byte[]>> results = t.getRows(tableRef, Persistables.persistAll(rows), columns);
        return getRowMapFromRowResults(results.values());
    }

    private static Multimap<SweepPriorityRow, SweepPriorityNamedColumnValue<?>> getRowMapFromRowResults(Collection<RowResult<byte[]>> rowResults) {
        Multimap<SweepPriorityRow, SweepPriorityNamedColumnValue<?>> rowMap = HashMultimap.create();
        for (RowResult<byte[]> result : rowResults) {
            SweepPriorityRow row = SweepPriorityRow.BYTES_HYDRATOR.hydrateFromBytes(result.getRowName());
            for (Entry<byte[], byte[]> e : result.getColumns().entrySet()) {
                rowMap.put(row, shortNameToHydrator.get(PtBytes.toString(e.getKey())).hydrateFromBytes(e.getValue()));
            }
        }
        return rowMap;
    }

    @Override
    public Map<SweepPriorityRow, BatchingVisitable<SweepPriorityNamedColumnValue<?>>> getRowsColumnRange(Iterable<SweepPriorityRow> rows, SizedColumnRangeSelection columnRangeSelection) {
        Map<byte[], BatchingVisitable<Map.Entry<Cell, byte[]>>> results = t.getRowsColumnRange(tableRef, Persistables.persistAll(rows), columnRangeSelection);
        Map<SweepPriorityRow, BatchingVisitable<SweepPriorityNamedColumnValue<?>>> transformed = Maps.newHashMapWithExpectedSize(results.size());
        for (Entry<byte[], BatchingVisitable<Map.Entry<Cell, byte[]>>> e : results.entrySet()) {
            SweepPriorityRow row = SweepPriorityRow.BYTES_HYDRATOR.hydrateFromBytes(e.getKey());
            BatchingVisitable<SweepPriorityNamedColumnValue<?>> bv = BatchingVisitables.transform(e.getValue(), result -> {
                return shortNameToHydrator.get(PtBytes.toString(result.getKey().getColumnName())).hydrateFromBytes(result.getValue());
            });
            transformed.put(row, bv);
        }
        return transformed;
    }

    @Override
    public Iterator<Map.Entry<SweepPriorityRow, SweepPriorityNamedColumnValue<?>>> getRowsColumnRange(Iterable<SweepPriorityRow> rows, ColumnRangeSelection columnRangeSelection, int batchHint) {
        Iterator<Map.Entry<Cell, byte[]>> results = t.getRowsColumnRange(getTableRef(), Persistables.persistAll(rows), columnRangeSelection, batchHint);
        return Iterators.transform(results, e -> {
            SweepPriorityRow row = SweepPriorityRow.BYTES_HYDRATOR.hydrateFromBytes(e.getKey().getRowName());
            SweepPriorityNamedColumnValue<?> colValue = shortNameToHydrator.get(PtBytes.toString(e.getKey().getColumnName())).hydrateFromBytes(e.getValue());
            return Maps.immutableEntry(row, colValue);
        });
    }

    public BatchingVisitableView<SweepPriorityRowResult> getAllRowsUnordered() {
        return getAllRowsUnordered(allColumns);
    }

    public BatchingVisitableView<SweepPriorityRowResult> getAllRowsUnordered(ColumnSelection columns) {
        return BatchingVisitables.transform(t.getRange(tableRef, RangeRequest.builder().retainColumns(columns).build()),
                new Function<RowResult<byte[]>, SweepPriorityRowResult>() {
            @Override
            public SweepPriorityRowResult apply(RowResult<byte[]> input) {
                return SweepPriorityRowResult.of(input);
            }
        });
    }

    @Override
    public List<String> findConstraintFailures(Map<Cell, byte[]> writes,
                                               ConstraintCheckingTransaction transaction,
                                               AtlasDbConstraintCheckingMode constraintCheckingMode) {
        return ImmutableList.of();
    }

    @Override
    public List<String> findConstraintFailuresNoRead(Map<Cell, byte[]> writes,
                                                     AtlasDbConstraintCheckingMode constraintCheckingMode) {
        return ImmutableList.of();
    }

    /**
     * This exists to avoid unused import warnings
     * {@link AbortingVisitor}
     * {@link AbortingVisitors}
     * {@link ArrayListMultimap}
     * {@link Arrays}
     * {@link AssertUtils}
     * {@link AsyncProxy}
     * {@link AtlasDbConstraintCheckingMode}
     * {@link AtlasDbDynamicMutableExpiringTable}
     * {@link AtlasDbDynamicMutablePersistentTable}
     * {@link AtlasDbMutableExpiringTable}
     * {@link AtlasDbMutablePersistentTable}
     * {@link AtlasDbNamedExpiringSet}
     * {@link AtlasDbNamedMutableTable}
     * {@link AtlasDbNamedPersistentSet}
     * {@link BatchingVisitable}
     * {@link BatchingVisitableView}
     * {@link BatchingVisitables}
     * {@link Bytes}
     * {@link Callable}
     * {@link Cell}
     * {@link Cells}
     * {@link Collection}
     * {@link Collections2}
     * {@link ColumnRangeSelection}
     * {@link ColumnRangeSelections}
     * {@link ColumnSelection}
     * {@link ColumnValue}
     * {@link ColumnValues}
     * {@link ComparisonChain}
     * {@link Compression}
     * {@link CompressionUtils}
     * {@link ConstraintCheckingTransaction}
     * {@link Descending}
     * {@link EncodingUtils}
     * {@link Entry}
     * {@link EnumSet}
     * {@link ExecutorService}
     * {@link Function}
     * {@link Generated}
     * {@link HashMultimap}
     * {@link HashSet}
     * {@link Hashing}
     * {@link Hydrator}
     * {@link ImmutableList}
     * {@link ImmutableMap}
     * {@link ImmutableMultimap}
     * {@link ImmutableSet}
     * {@link InvalidProtocolBufferException}
     * {@link IterableView}
     * {@link Iterables}
     * {@link Iterator}
     * {@link Iterators}
     * {@link Joiner}
     * {@link List}
     * {@link Lists}
     * {@link Map}
     * {@link Maps}
     * {@link MoreObjects}
     * {@link Multimap}
     * {@link Multimaps}
     * {@link NamedColumnValue}
     * {@link Namespace}
     * {@link Objects}
     * {@link Optional}
     * {@link Persistable}
     * {@link Persistables}
     * {@link Prefix}
     * {@link PtBytes}
     * {@link RangeRequest}
     * {@link RowResult}
     * {@link Set}
     * {@link Sets}
     * {@link Sha256Hash}
     * {@link SizedColumnRangeSelection}
     * {@link SortedMap}
     * {@link Supplier}
     * {@link TableReference}
     * {@link Throwables}
     * {@link TimeUnit}
     * {@link Transaction}
     * {@link TypedRowResult}
     * {@link UnsignedBytes}
     * {@link ValueType}
     */
<<<<<<< HEAD
    static String __CLASS_HASH = "gcP1pv/XGUGjzFgodmC/Yg==";
=======
    static String __CLASS_HASH = "T+WPPjaF/5XlpHTWyZdZrw==";
>>>>>>> ac755b2a
}<|MERGE_RESOLUTION|>--- conflicted
+++ resolved
@@ -1277,9 +1277,5 @@
      * {@link UnsignedBytes}
      * {@link ValueType}
      */
-<<<<<<< HEAD
-    static String __CLASS_HASH = "gcP1pv/XGUGjzFgodmC/Yg==";
-=======
-    static String __CLASS_HASH = "T+WPPjaF/5XlpHTWyZdZrw==";
->>>>>>> ac755b2a
+    static String __CLASS_HASH = "GxCYqoJ/e6qtTWpXb+zeIQ==";
 }