--- conflicted
+++ resolved
@@ -742,9 +742,5 @@
      * {@link UnsignedBytes}
      * {@link ValueType}
      */
-<<<<<<< HEAD
-    static String __CLASS_HASH = "C7TQbX65u+OqrWYKa/HKTA==";
-=======
-    static String __CLASS_HASH = "vqKEwTLtv87YzkkG1tKtSg==";
->>>>>>> ac755b2a
+    static String __CLASS_HASH = "vSj9JEE6PI8qkAS1FRl1MA==";
 }