/*
 * Copyright 2017 Palantir Technologies, Inc. All rights reserved.
 *
 * Licensed under the BSD-3 License (the "License");
 * you may not use this file except in compliance with the License.
 * You may obtain a copy of the License at
 *
 * http://opensource.org/licenses/BSD-3-Clause
 *
 * Unless required by applicable law or agreed to in writing, software
 * distributed under the License is distributed on an "AS IS" BASIS,
 * WITHOUT WARRANTIES OR CONDITIONS OF ANY KIND, either express or implied.
 * See the License for the specific language governing permissions and
 * limitations under the License.
 */

package com.palantir.atlasdb.qos;

<<<<<<< HEAD
import java.util.Optional;
import java.util.function.Supplier;

import com.palantir.atlasdb.qos.config.ImmutableQosClientLimitsConfig;
import com.palantir.atlasdb.qos.config.QosCassandraMetricsInstallConfig;
import com.palantir.atlasdb.qos.config.QosCassandraMetricsRuntimeConfig;
import com.palantir.atlasdb.qos.config.QosClientLimitsConfig;
import com.palantir.atlasdb.qos.config.QosServiceInstallConfig;
import com.palantir.atlasdb.qos.config.QosServiceRuntimeConfig;
import com.palantir.atlasdb.qos.ratelimit.CassandraMetricsClientLimitMultiplier;
=======
import com.palantir.atlasdb.qos.com.palantir.atlasdb.qos.agent.QosClientConfigLoader;
import com.palantir.atlasdb.qos.config.QosClientLimitsConfig;
>>>>>>> 9b635b4f
import com.palantir.atlasdb.qos.ratelimit.ClientLimitMultiplier;

public class QosResource implements QosService {

<<<<<<< HEAD
    private static final ImmutableQosClientLimitsConfig DEFAULT_CLIENT_LIMITS_CONFIG =
            ImmutableQosClientLimitsConfig.builder().build();
    private Supplier<QosServiceRuntimeConfig> runtimeConfigSupplier;
    private QosServiceInstallConfig installConfig;
    private final ClientLimitMultiplier clientLimitMultiplier;

    public QosResource(Supplier<QosServiceRuntimeConfig> runtimeConfigSupplier, QosServiceInstallConfig installConfig) {
        this.runtimeConfigSupplier = runtimeConfigSupplier;
        this.installConfig = installConfig;
        this.clientLimitMultiplier = getNonLiveReloadableClientLimitMultiplier();
    }

    private ClientLimitMultiplier getNonLiveReloadableClientLimitMultiplier() {
        Optional<QosCassandraMetricsInstallConfig> qosCassandraMetricsInstallConfig = installConfig.qosCassandraMetricsConfig();
        if (qosCassandraMetricsInstallConfig.isPresent()) {
            return CassandraMetricsClientLimitMultiplier.create(
                    () -> runtimeConfigSupplier.get().qosCassandraMetricsConfig(),
                    qosCassandraMetricsInstallConfig.get());
        } else {
            return OneReturningClientLimitMultiplier.create();
        }
=======
    private final QosClientConfigLoader qosClientConfigLoader;
    private final ClientLimitMultiplier clientLimitMultiplier;

    public QosResource(QosClientConfigLoader qosClientConfigLoader, ClientLimitMultiplier clientLimitMultiplier) {
        this.qosClientConfigLoader = qosClientConfigLoader;
        this.clientLimitMultiplier = clientLimitMultiplier;
>>>>>>> 9b635b4f
    }

    @Override
    public long readLimit(String client) {
<<<<<<< HEAD
        QosClientLimitsConfig qosClientLimitsConfig = runtimeConfigSupplier.get().clientLimits().getOrDefault(client,
                DEFAULT_CLIENT_LIMITS_CONFIG);
=======
        QosClientLimitsConfig qosClientLimitsConfig = qosClientConfigLoader.getConfigForClient(client);
>>>>>>> 9b635b4f
        return (long) clientLimitMultiplier.getClientLimitMultiplier(qosClientLimitsConfig.clientPriority())
                * qosClientLimitsConfig.limits().readBytesPerSecond();
    }

    @Override
    public long writeLimit(String client) {
<<<<<<< HEAD
        QosClientLimitsConfig qosClientLimitsConfig = runtimeConfigSupplier.get().clientLimits().getOrDefault(client,
                DEFAULT_CLIENT_LIMITS_CONFIG);
=======
        QosClientLimitsConfig qosClientLimitsConfig = qosClientConfigLoader.getConfigForClient(client);
>>>>>>> 9b635b4f
        return (long) clientLimitMultiplier.getClientLimitMultiplier(qosClientLimitsConfig.clientPriority())
                * qosClientLimitsConfig.limits().writeBytesPerSecond();
    }
}<|MERGE_RESOLUTION|>--- conflicted
+++ resolved
@@ -13,80 +13,31 @@
  * See the License for the specific language governing permissions and
  * limitations under the License.
  */
-
 package com.palantir.atlasdb.qos;
 
-<<<<<<< HEAD
-import java.util.Optional;
-import java.util.function.Supplier;
-
-import com.palantir.atlasdb.qos.config.ImmutableQosClientLimitsConfig;
-import com.palantir.atlasdb.qos.config.QosCassandraMetricsInstallConfig;
-import com.palantir.atlasdb.qos.config.QosCassandraMetricsRuntimeConfig;
-import com.palantir.atlasdb.qos.config.QosClientLimitsConfig;
-import com.palantir.atlasdb.qos.config.QosServiceInstallConfig;
-import com.palantir.atlasdb.qos.config.QosServiceRuntimeConfig;
-import com.palantir.atlasdb.qos.ratelimit.CassandraMetricsClientLimitMultiplier;
-=======
 import com.palantir.atlasdb.qos.com.palantir.atlasdb.qos.agent.QosClientConfigLoader;
 import com.palantir.atlasdb.qos.config.QosClientLimitsConfig;
->>>>>>> 9b635b4f
 import com.palantir.atlasdb.qos.ratelimit.ClientLimitMultiplier;
 
 public class QosResource implements QosService {
-
-<<<<<<< HEAD
-    private static final ImmutableQosClientLimitsConfig DEFAULT_CLIENT_LIMITS_CONFIG =
-            ImmutableQosClientLimitsConfig.builder().build();
-    private Supplier<QosServiceRuntimeConfig> runtimeConfigSupplier;
-    private QosServiceInstallConfig installConfig;
-    private final ClientLimitMultiplier clientLimitMultiplier;
-
-    public QosResource(Supplier<QosServiceRuntimeConfig> runtimeConfigSupplier, QosServiceInstallConfig installConfig) {
-        this.runtimeConfigSupplier = runtimeConfigSupplier;
-        this.installConfig = installConfig;
-        this.clientLimitMultiplier = getNonLiveReloadableClientLimitMultiplier();
-    }
-
-    private ClientLimitMultiplier getNonLiveReloadableClientLimitMultiplier() {
-        Optional<QosCassandraMetricsInstallConfig> qosCassandraMetricsInstallConfig = installConfig.qosCassandraMetricsConfig();
-        if (qosCassandraMetricsInstallConfig.isPresent()) {
-            return CassandraMetricsClientLimitMultiplier.create(
-                    () -> runtimeConfigSupplier.get().qosCassandraMetricsConfig(),
-                    qosCassandraMetricsInstallConfig.get());
-        } else {
-            return OneReturningClientLimitMultiplier.create();
-        }
-=======
     private final QosClientConfigLoader qosClientConfigLoader;
     private final ClientLimitMultiplier clientLimitMultiplier;
 
     public QosResource(QosClientConfigLoader qosClientConfigLoader, ClientLimitMultiplier clientLimitMultiplier) {
         this.qosClientConfigLoader = qosClientConfigLoader;
         this.clientLimitMultiplier = clientLimitMultiplier;
->>>>>>> 9b635b4f
     }
 
     @Override
     public long readLimit(String client) {
-<<<<<<< HEAD
-        QosClientLimitsConfig qosClientLimitsConfig = runtimeConfigSupplier.get().clientLimits().getOrDefault(client,
-                DEFAULT_CLIENT_LIMITS_CONFIG);
-=======
         QosClientLimitsConfig qosClientLimitsConfig = qosClientConfigLoader.getConfigForClient(client);
->>>>>>> 9b635b4f
         return (long) clientLimitMultiplier.getClientLimitMultiplier(qosClientLimitsConfig.clientPriority())
                 * qosClientLimitsConfig.limits().readBytesPerSecond();
     }
 
     @Override
     public long writeLimit(String client) {
-<<<<<<< HEAD
-        QosClientLimitsConfig qosClientLimitsConfig = runtimeConfigSupplier.get().clientLimits().getOrDefault(client,
-                DEFAULT_CLIENT_LIMITS_CONFIG);
-=======
         QosClientLimitsConfig qosClientLimitsConfig = qosClientConfigLoader.getConfigForClient(client);
->>>>>>> 9b635b4f
         return (long) clientLimitMultiplier.getClientLimitMultiplier(qosClientLimitsConfig.clientPriority())
                 * qosClientLimitsConfig.limits().writeBytesPerSecond();
     }
